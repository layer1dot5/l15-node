AC_PREREQ([2.69])
define(_CLIENT_VERSION_MAJOR, 24)
define(_CLIENT_VERSION_MINOR, 99)
define(_CLIENT_VERSION_BUILD, 0)
define(_CLIENT_VERSION_RC, 0)
define(_CLIENT_VERSION_IS_RELEASE, false)
define(_COPYRIGHT_YEAR, 2023)
define(_COPYRIGHT_HOLDERS,[The %s developers])
define(_COPYRIGHT_HOLDERS_SUBSTITUTION,[[L15, Bitcoin Core]])
AC_INIT([L15 Node],m4_join([.], _CLIENT_VERSION_MAJOR, _CLIENT_VERSION_MINOR, _CLIENT_VERSION_BUILD)m4_if(_CLIENT_VERSION_RC, [0], [], [rc]_CLIENT_VERSION_RC),[https://github.com/L15-Foundation/l15/issues],[l15],[https://github.com/L15-Foundation/l15/])
AC_CONFIG_SRCDIR([src/validation.cpp])
AC_CONFIG_HEADERS([src/config/bitcoin-config.h])
AC_CONFIG_AUX_DIR([build-aux])
AC_CONFIG_MACRO_DIR([build-aux/m4])

m4_ifndef([PKG_PROG_PKG_CONFIG], [m4_fatal([PKG_PROG_PKG_CONFIG macro not found. Please install pkg-config and re-run autogen.sh])])
PKG_PROG_PKG_CONFIG
if test "$PKG_CONFIG" = ""; then
  AC_MSG_ERROR([pkg-config not found])
fi

# When compiling with depends, the `PKG_CONFIG_PATH` and `PKG_CONFIG_LIBDIR` variables,
# being set in a `config.site` file, are not exported to let the `--config-cache` option
# work properly.
if test -n "$PKG_CONFIG_PATH"; then
  PKG_CONFIG="env PKG_CONFIG_PATH=$PKG_CONFIG_PATH $PKG_CONFIG"
fi
if test -n "$PKG_CONFIG_LIBDIR"; then
  PKG_CONFIG="env PKG_CONFIG_LIBDIR=$PKG_CONFIG_LIBDIR $PKG_CONFIG"
fi

L15NODE_DAEMON_NAME=l15noded
L15NODE_GUI_NAME=l15node-qt
L15NODE_TEST_NAME=test_l15node
L15NODE_CLI_NAME=l15node-cli
L15NODE_TX_NAME=l15node-tx
L15NODE_UTIL_NAME=l15node-util
L15NODE_CHAINSTATE_NAME=l15node-chainstate
L15NODE_WALLET_TOOL_NAME=l15node-wallet
dnl Multi Process
L15NODE_MP_NODE_NAME=l15node-node
L15NODE_MP_GUI_NAME=l15node-gui

dnl Unless the user specified ARFLAGS, force it to be cr
dnl This is also the default as-of libtool 2.4.7
AC_ARG_VAR([ARFLAGS], [Flags for the archiver, defaults to <cr> if not set])
if test "${ARFLAGS+set}" != "set"; then
  ARFLAGS="cr"
fi

AC_CANONICAL_HOST

AH_TOP([#ifndef BITCOIN_CONFIG_H])
AH_TOP([#define BITCOIN_CONFIG_H])
AH_BOTTOM([#endif //BITCOIN_CONFIG_H])

dnl Automake init set-up and checks
AM_INIT_AUTOMAKE([1.13 no-define subdir-objects foreign])

AM_MAINTAINER_MODE([enable])

dnl make the compilation flags quiet unless V=1 is used
AM_SILENT_RULES([no])

dnl Compiler checks (here before libtool).
if test "${CXXFLAGS+set}" = "set"; then
  CXXFLAGS_overridden=yes
else
  CXXFLAGS_overridden=no
fi
if test "${CFLAGS+set}" = "set"; then
  CFLAGS_overridden=yes
else
  CFLAGS_overridden=no
fi
AC_PROG_CXX
AC_PROG_CC

dnl By default, libtool for mingw refuses to link static libs into a dll for
dnl fear of mixing pic/non-pic objects, and import/export complications. Since
dnl we have those under control, re-enable that functionality.
case $host in
  *mingw*)
     lt_cv_deplibs_check_method="pass_all"

     dnl Remove unwanted -DDLL_EXPORT from these variables.
     dnl We do not use this macro, but system headers may export unwanted symbols
     dnl if it's set.
     lt_cv_prog_compiler_pic="-DPIC"
     lt_cv_prog_compiler_pic_CXX="-DPIC"
  ;;
esac

AC_ARG_WITH([seccomp],
  [AS_HELP_STRING([--with-seccomp],
  [enable experimental syscall sandbox feature (-sandbox), default is yes if seccomp-bpf is detected under Linux x86_64])],
  [seccomp_found=$withval],
  [seccomp_found=auto])

AC_ARG_ENABLE([c++20],
  [AS_HELP_STRING([--enable-c++20],
  [enable compilation in c++20 mode (disabled by default)])],
  [use_cxx20=$enableval],
  [use_cxx20=no])

dnl Require C++17 compiler (no GNU extensions)
if test "$use_cxx20" = "no"; then
AX_CXX_COMPILE_STDCXX([17], [noext], [mandatory])
else
AX_CXX_COMPILE_STDCXX([20], [noext], [mandatory])
fi

dnl check if additional link flags are required for std::filesystem
CHECK_FILESYSTEM

dnl Unless the user specified OBJCXX, force it to be the same as CXX. This ensures
dnl that we get the same -std flags for both.
m4_ifdef([AC_PROG_OBJCXX],[
if test "${OBJCXX+set}" = ""; then
  OBJCXX="${CXX}"
fi
AC_PROG_OBJCXX
])

dnl OpenBSD ships with 2.4.2
LT_PREREQ([2.4.2])
dnl Libtool init checks.
LT_INIT([pic-only win32-dll])

dnl Check/return PATH for base programs.
AC_PATH_TOOL([AR], [ar])
AC_PATH_TOOL([GCOV], [gcov])
AC_PATH_TOOL([LLVM_COV], [llvm-cov])
AC_PATH_PROG([LCOV], [lcov])
dnl Python 3.7 is specified in .python-version and should be used if available, see doc/dependencies.md
AC_PATH_PROGS([PYTHON], [python3.7 python3.8 python3.9 python3.10 python3.11 python3.12 python3 python])
AC_PATH_PROG([GENHTML], [genhtml])
AC_PATH_PROG([GIT], [git])
AC_PATH_PROG([CCACHE], [ccache])
AC_PATH_PROG([XGETTEXT], [xgettext])
AC_PATH_PROG([HEXDUMP], [hexdump])
AC_PATH_TOOL([OBJCOPY], [objcopy])
AC_PATH_PROG([DOXYGEN], [doxygen])
AM_CONDITIONAL([HAVE_DOXYGEN], [test -n "$DOXYGEN"])

AC_ARG_VAR([PYTHONPATH], [Augments the default search path for python module files])

AC_ARG_ENABLE([wallet],
  [AS_HELP_STRING([--disable-wallet],
  [disable wallet (enabled by default)])],
  [enable_wallet=$enableval],
  [enable_wallet=auto])

AC_ARG_WITH([sqlite],
  [AS_HELP_STRING([--with-sqlite=yes|no|auto],
  [enable sqlite wallet support (default: auto, i.e., enabled if wallet is enabled and sqlite is found)])],
  [use_sqlite=$withval],
  [use_sqlite=auto])

AC_ARG_WITH([bdb],
  [AS_HELP_STRING([--without-bdb],
  [disable bdb wallet support (default is enabled if wallet is enabled)])],
  [use_bdb=$withval],
  [use_bdb=auto])

AC_ARG_ENABLE([usdt],
  [AS_HELP_STRING([--enable-usdt],
  [enable tracepoints for Userspace, Statically Defined Tracing (default is yes if sys/sdt.h is found)])],
  [use_usdt=$enableval],
  [use_usdt=yes])

AC_ARG_WITH([miniupnpc],
  [AS_HELP_STRING([--with-miniupnpc],
  [enable UPNP (default is yes if libminiupnpc is found)])],
  [use_upnp=$withval],
  [use_upnp=auto])

AC_ARG_WITH([natpmp],
            [AS_HELP_STRING([--with-natpmp],
                            [enable NAT-PMP (default is yes if libnatpmp is found)])],
            [use_natpmp=$withval],
            [use_natpmp=auto])

AC_ARG_ENABLE(tests,
    AS_HELP_STRING([--disable-tests],[do not compile tests (default is to compile)]),
    [use_tests=$enableval],
    [use_tests=yes])

AC_ARG_ENABLE(gui-tests,
    AS_HELP_STRING([--disable-gui-tests],[do not compile GUI tests (default is to compile if GUI and tests enabled)]),
    [use_gui_tests=$enableval],
    [use_gui_tests=$use_tests])

AC_ARG_ENABLE(bench,
    AS_HELP_STRING([--disable-bench],[do not compile benchmarks (default is to compile)]),
    [use_bench=$enableval],
    [use_bench=yes])

AC_ARG_ENABLE([extended-functional-tests],
    AS_HELP_STRING([--enable-extended-functional-tests],[enable expensive functional tests when using lcov (default no)]),
    [use_extended_functional_tests=$enableval],
    [use_extended_functional_tests=no])

AC_ARG_ENABLE([fuzz],
    AS_HELP_STRING([--enable-fuzz],
    [build for fuzzing (default no). enabling this will disable all other targets and override --{enable,disable}-fuzz-binary]),
    [enable_fuzz=$enableval],
    [enable_fuzz=no])

AC_ARG_ENABLE([fuzz-binary],
    AS_HELP_STRING([--enable-fuzz-binary],
    [enable building of fuzz binary (default yes).]),
    [enable_fuzz_binary=$enableval],
    [enable_fuzz_binary=yes])

AC_ARG_WITH([qrencode],
  [AS_HELP_STRING([--with-qrencode],
  [enable QR code support (default is yes if qt is enabled and libqrencode is found)])],
  [use_qr=$withval],
  [use_qr=auto])

AC_ARG_ENABLE([hardening],
  [AS_HELP_STRING([--disable-hardening],
  [do not attempt to harden the resulting executables (default is to harden when possible)])],
  [use_hardening=$enableval],
  [use_hardening=auto])

AC_ARG_ENABLE([reduce-exports],
  [AS_HELP_STRING([--enable-reduce-exports],
  [attempt to reduce exported symbols in the resulting executables (default is no)])],
  [use_reduce_exports=$enableval],
  [use_reduce_exports=no])

AC_ARG_ENABLE([ccache],
  [AS_HELP_STRING([--disable-ccache],
  [do not use ccache for building (default is to use if found)])],
  [use_ccache=$enableval],
  [use_ccache=auto])

dnl Suppress warnings from external headers (e.g. Boost, Qt).
dnl May be useful if warnings from external headers clutter the build output
dnl too much, so that it becomes difficult to spot Bitcoin Core warnings
dnl or if they cause a build failure with --enable-werror.
AC_ARG_ENABLE([suppress-external-warnings],
  [AS_HELP_STRING([--enable-suppress-external-warnings],
                  [Suppress warnings from external headers (default is no)])],
  [suppress_external_warnings=$enableval],
  [suppress_external_warnings=no])

AC_ARG_ENABLE([lcov],
  [AS_HELP_STRING([--enable-lcov],
  [enable lcov testing (default is no)])],
  [use_lcov=$enableval],
  [use_lcov=no])

AC_ARG_ENABLE([lcov-branch-coverage],
  [AS_HELP_STRING([--enable-lcov-branch-coverage],
  [enable lcov testing branch coverage (default is no)])],
  [use_lcov_branch=yes],
  [use_lcov_branch=no])

AC_ARG_ENABLE([threadlocal],
  [AS_HELP_STRING([--enable-threadlocal],
  [enable features that depend on the c++ thread_local keyword (currently just thread names in debug logs). (default is to enable if there is platform support)])],
  [use_thread_local=$enableval],
  [use_thread_local=auto])

AC_ARG_ENABLE([asm],
  [AS_HELP_STRING([--disable-asm],
  [disable assembly routines (enabled by default)])],
  [use_asm=$enableval],
  [use_asm=yes])

if test "$use_asm" = "yes"; then
  AC_DEFINE([USE_ASM], [1], [Define this symbol to build in assembly routines])
fi

AC_ARG_WITH([libmultiprocess],
  [AS_HELP_STRING([--with-libmultiprocess=yes|no|auto],
  [Build with libmultiprocess library. (default: auto, i.e. detect with pkg-config)])],
  [with_libmultiprocess=$withval],
  [with_libmultiprocess=auto])

AC_ARG_WITH([mpgen],
  [AS_HELP_STRING([--with-mpgen=yes|no|auto|PREFIX],
  [Build with libmultiprocess codegen tool. Useful to specify different libmultiprocess host system library and build system codegen tool prefixes when cross-compiling (default is host system libmultiprocess prefix)])],
  [with_mpgen=$withval],
  [with_mpgen=auto])

AC_ARG_ENABLE([multiprocess],
  [AS_HELP_STRING([--enable-multiprocess],
  [build multiprocess l15node-node, l15node-wallet, and l15node-gui executables in addition to monolithic l15noded and l15node-qt executables. Requires libmultiprocess library. Experimental (default is no)])],
  [enable_multiprocess=$enableval],
  [enable_multiprocess=no])

AC_ARG_ENABLE(man,
    [AS_HELP_STRING([--disable-man],
                    [do not install man pages (default is to install)])],,
    enable_man=yes)
AM_CONDITIONAL([ENABLE_MAN], [test "$enable_man" != "no"])

dnl Enable debug
AC_ARG_ENABLE([debug],
    [AS_HELP_STRING([--enable-debug],
                    [use compiler flags and macros suited for debugging (default is no)])],
    [enable_debug=$enableval],
    [enable_debug=no])

dnl Enable different -fsanitize options
AC_ARG_WITH([sanitizers],
    [AS_HELP_STRING([--with-sanitizers],
                    [comma separated list of extra sanitizers to build with (default is none enabled)])],
    [use_sanitizers=$withval])

dnl Enable gprof profiling
AC_ARG_ENABLE([gprof],
    [AS_HELP_STRING([--enable-gprof],
                    [use gprof profiling compiler flags (default is no)])],
    [enable_gprof=$enableval],
    [enable_gprof=no])

dnl Turn warnings into errors
AC_ARG_ENABLE([werror],
    [AS_HELP_STRING([--enable-werror],
                    [Treat compiler warnings as errors (default is no)])],
    [enable_werror=$enableval],
    [enable_werror=no])

AC_ARG_ENABLE([external-signer],
    [AS_HELP_STRING([--enable-external-signer],[compile external signer support (default is auto, requires Boost::Process)])],
    [use_external_signer=$enableval],
    [use_external_signer=auto])

AC_ARG_ENABLE([lto],
    [AS_HELP_STRING([--enable-lto],[build using LTO (default is no)])],
    [enable_lto=$enableval],
    [enable_lto=no])

<<<<<<< HEAD
AC_ARG_ENABLE([wasm-module],
              [AS_HELP_STRING([--enable-wasm-module], [Enable plugin API binding for WebAssembly (disabled by default)])],
              [],
              [enable_wasm_module=no])

AM_CONDITIONAL([WASM_BIND], [test "$enable_wasm_module" = "yes"])


=======
>>>>>>> 362d750d
AC_LANG_PUSH([C++])

dnl Check for a flag to turn compiler warnings into errors. This is helpful for checks which may
dnl appear to succeed because by default they merely emit warnings when they fail.
dnl
dnl Note that this is not necessarily a check to see if -Werror is supported, but rather to see if
dnl a compile with -Werror can succeed. This is important because the compiler may already be
dnl warning about something unrelated, for example about some path issue. If that is the case,
dnl -Werror cannot be used because all of those warnings would be turned into errors.
AX_CHECK_COMPILE_FLAG([-Werror], [CXXFLAG_WERROR="-Werror"], [CXXFLAG_WERROR=""])

dnl Check for a flag to turn linker warnings into errors. When flags are passed to linkers via the
dnl compiler driver using a -Wl,-foo flag, linker warnings may be swallowed rather than bubbling up.
dnl See note above, the same applies here as well.
dnl
dnl LDFLAG_WERROR Should only be used when testing -Wl,*
case $host in
 *darwin*)
    AX_CHECK_LINK_FLAG([-Wl,-fatal_warnings], [LDFLAG_WERROR="-Wl,-fatal_warnings"], [LDFLAG_WERROR=""])
    ;;
  *)
    AX_CHECK_LINK_FLAG([-Wl,--fatal-warnings], [LDFLAG_WERROR="-Wl,--fatal-warnings"], [LDFLAG_WERROR=""])
    ;;
esac

if test "$enable_debug" = "yes"; then
  dnl If debugging is enabled, and the user hasn't overridden CXXFLAGS, clear
  dnl them, to prevent autoconfs "-g -O2" being added. Otherwise we'd end up
  dnl with "-O0 -g3 -g -O2".
  if test "$CXXFLAGS_overridden" = "no"; then
  CXXFLAGS=""
  fi

  dnl Disable all optimizations
  AX_CHECK_COMPILE_FLAG([-O0], [DEBUG_CXXFLAGS="$DEBUG_CXXFLAGS -O0"], [], [$CXXFLAG_WERROR])

  dnl Prefer -g3, fall back to -g if that is unavailable.
  AX_CHECK_COMPILE_FLAG(
    [-g3],
    [DEBUG_CXXFLAGS="$DEBUG_CXXFLAGS -g3"],
    [AX_CHECK_COMPILE_FLAG([-g], [DEBUG_CXXFLAGS="$DEBUG_CXXFLAGS -g"], [], [$CXXFLAG_WERROR])],
    [$CXXFLAG_WERROR])

  AX_CHECK_PREPROC_FLAG([-DDEBUG], [DEBUG_CPPFLAGS="$DEBUG_CPPFLAGS -DDEBUG"], [], [$CXXFLAG_WERROR])
  AX_CHECK_PREPROC_FLAG([-DDEBUG_LOCKORDER], [DEBUG_CPPFLAGS="$DEBUG_CPPFLAGS -DDEBUG_LOCKORDER"], [], [$CXXFLAG_WERROR])
  AX_CHECK_PREPROC_FLAG([-DDEBUG_LOCKCONTENTION], [DEBUG_CPPFLAGS="$DEBUG_CPPFLAGS -DDEBUG_LOCKCONTENTION"], [], [$CXXFLAG_WERROR])
  AX_CHECK_PREPROC_FLAG([-DRPC_DOC_CHECK], [DEBUG_CPPFLAGS="$DEBUG_CPPFLAGS -DRPC_DOC_CHECK"], [], [$CXXFLAG_WERROR])
  AX_CHECK_PREPROC_FLAG([-DABORT_ON_FAILED_ASSUME], [DEBUG_CPPFLAGS="$DEBUG_CPPFLAGS -DABORT_ON_FAILED_ASSUME"], [], [$CXXFLAG_WERROR])
  AX_CHECK_COMPILE_FLAG([-ftrapv], [DEBUG_CXXFLAGS="$DEBUG_CXXFLAGS -ftrapv"], [], [$CXXFLAG_WERROR])
else
  if test "$CXXFLAGS_overridden" = "no"; then
      CXXFLAGS=""
  fi
  if test "$CFLAGS_overridden" = "no"; then
      CFLAGS=""
  fi
fi

if test "$enable_lto" = "yes"; then
  AX_CHECK_COMPILE_FLAG([-flto], [LTO_CXXFLAGS="$LTO_CXXFLAGS -flto"], [AC_MSG_ERROR([compile failed with -flto])], [$CXXFLAG_WERROR])
  AX_CHECK_LINK_FLAG([-flto], [LTO_LDFLAGS="$LTO_LDFLAGS -flto"], [AC_MSG_ERROR([link failed with -flto])], [$CXXFLAG_WERROR])
fi

if test "$use_sanitizers" != ""; then
  dnl First check if the compiler accepts flags. If an incompatible pair like
  dnl -fsanitize=address,thread is used here, this check will fail. This will also
  dnl fail if a bad argument is passed, e.g. -fsanitize=undfeined
  AX_CHECK_COMPILE_FLAG(
    [-fsanitize=$use_sanitizers],
    [SANITIZER_CXXFLAGS="-fsanitize=$use_sanitizers"],
    [AC_MSG_ERROR([compiler did not accept requested flags])])

  dnl Some compilers (e.g. GCC) require additional libraries like libasan,
  dnl libtsan, libubsan, etc. Make sure linking still works with the sanitize
  dnl flag. This is a separate check so we can give a better error message when
  dnl the sanitize flags are supported by the compiler but the actual sanitizer
  dnl libs are missing.
  AX_CHECK_LINK_FLAG(
    [-fsanitize=$use_sanitizers],
    [SANITIZER_LDFLAGS="-fsanitize=$use_sanitizers"],
    [AC_MSG_ERROR([linker did not accept requested flags, you are missing required libraries])],
    [],
    [AC_LANG_PROGRAM([[
    #include <cstdint>
    #include <cstddef>
    extern "C" int LLVMFuzzerTestOneInput(const uint8_t *data, size_t size) { return 0; }
    __attribute__((weak)) // allow for libFuzzer linking
    ]],[[]])])
fi

ERROR_CXXFLAGS=
if test "$enable_werror" = "yes"; then
  if test "$CXXFLAG_WERROR" = ""; then
    AC_MSG_ERROR([enable-werror set but -Werror is not usable])
  fi
  ERROR_CXXFLAGS=$CXXFLAG_WERROR

  dnl -Wreturn-type is broken in GCC for MinGW-w64.
  dnl https://sourceforge.net/p/mingw-w64/bugs/306/
  AX_CHECK_COMPILE_FLAG([-Werror=return-type], [], [ERROR_CXXFLAGS="$ERROR_CXXFLAGS -Wno-error=return-type"], [$CXXFLAG_WERROR],
                        [AC_LANG_SOURCE([[#include <cassert>
                                          int f(){ assert(false); }]])])
fi

if test "$CXXFLAGS_overridden" = "no"; then
  AX_CHECK_COMPILE_FLAG([-Wall], [WARN_CXXFLAGS="$WARN_CXXFLAGS -Wall"], [], [$CXXFLAG_WERROR])
  AX_CHECK_COMPILE_FLAG([-Wextra], [WARN_CXXFLAGS="$WARN_CXXFLAGS -Wextra"], [], [$CXXFLAG_WERROR])
  AX_CHECK_COMPILE_FLAG([-Wgnu], [WARN_CXXFLAGS="$WARN_CXXFLAGS -Wgnu"], [], [$CXXFLAG_WERROR])
  dnl some compilers will ignore -Wformat-security without -Wformat, so just combine the two here.
  AX_CHECK_COMPILE_FLAG([-Wformat -Wformat-security], [WARN_CXXFLAGS="$WARN_CXXFLAGS -Wformat -Wformat-security"], [], [$CXXFLAG_WERROR])
  AX_CHECK_COMPILE_FLAG([-Wvla], [WARN_CXXFLAGS="$WARN_CXXFLAGS -Wvla"], [], [$CXXFLAG_WERROR])
  AX_CHECK_COMPILE_FLAG([-Wshadow-field], [WARN_CXXFLAGS="$WARN_CXXFLAGS -Wshadow-field"], [], [$CXXFLAG_WERROR])
  AX_CHECK_COMPILE_FLAG([-Wthread-safety], [WARN_CXXFLAGS="$WARN_CXXFLAGS -Wthread-safety"], [], [$CXXFLAG_WERROR])
  AX_CHECK_COMPILE_FLAG([-Wloop-analysis], [WARN_CXXFLAGS="$WARN_CXXFLAGS -Wloop-analysis"], [], [$CXXFLAG_WERROR])
  AX_CHECK_COMPILE_FLAG([-Wredundant-decls], [WARN_CXXFLAGS="$WARN_CXXFLAGS -Wredundant-decls"], [], [$CXXFLAG_WERROR])
  AX_CHECK_COMPILE_FLAG([-Wunused-member-function], [WARN_CXXFLAGS="$WARN_CXXFLAGS -Wunused-member-function"], [], [$CXXFLAG_WERROR])
  AX_CHECK_COMPILE_FLAG([-Wdate-time], [WARN_CXXFLAGS="$WARN_CXXFLAGS -Wdate-time"], [], [$CXXFLAG_WERROR])
  AX_CHECK_COMPILE_FLAG([-Wconditional-uninitialized], [WARN_CXXFLAGS="$WARN_CXXFLAGS -Wconditional-uninitialized"], [], [$CXXFLAG_WERROR])
  AX_CHECK_COMPILE_FLAG([-Wduplicated-branches], [WARN_CXXFLAGS="$WARN_CXXFLAGS -Wduplicated-branches"], [], [$CXXFLAG_WERROR])
  AX_CHECK_COMPILE_FLAG([-Wduplicated-cond], [WARN_CXXFLAGS="$WARN_CXXFLAGS -Wduplicated-cond"], [], [$CXXFLAG_WERROR])
  AX_CHECK_COMPILE_FLAG([-Wlogical-op], [WARN_CXXFLAGS="$WARN_CXXFLAGS -Wlogical-op"], [], [$CXXFLAG_WERROR])
  AX_CHECK_COMPILE_FLAG([-Woverloaded-virtual], [WARN_CXXFLAGS="$WARN_CXXFLAGS -Woverloaded-virtual"], [], [$CXXFLAG_WERROR])
  dnl -Wsuggest-override is broken with GCC before 9.2
  dnl https://gcc.gnu.org/bugzilla/show_bug.cgi?id=78010
  AX_CHECK_COMPILE_FLAG([-Wsuggest-override], [WARN_CXXFLAGS="$WARN_CXXFLAGS -Wsuggest-override"], [], [$CXXFLAG_WERROR],
                        [AC_LANG_SOURCE([[struct A { virtual void f(); }; struct B : A { void f() final; };]])])
  AX_CHECK_COMPILE_FLAG([-Wunreachable-code-loop-increment], [WARN_CXXFLAGS="$WARN_CXXFLAGS -Wunreachable-code-loop-increment"], [], [$CXXFLAG_WERROR])
  AX_CHECK_COMPILE_FLAG([-Wimplicit-fallthrough], [WARN_CXXFLAGS="$WARN_CXXFLAGS -Wimplicit-fallthrough"], [], [$CXXFLAG_WERROR])

  if test "$suppress_external_warnings" != "no" ; then
    AX_CHECK_COMPILE_FLAG([-Wdocumentation], [WARN_CXXFLAGS="$WARN_CXXFLAGS -Wdocumentation"], [], [$CXXFLAG_WERROR])
  fi

  dnl Some compilers (gcc) ignore unknown -Wno-* options, but warn about all
  dnl unknown options if any other warning is produced. Test the -Wfoo case, and
  dnl set the -Wno-foo case if it works.
  AX_CHECK_COMPILE_FLAG([-Wunused-parameter], [NOWARN_CXXFLAGS="$NOWARN_CXXFLAGS -Wno-unused-parameter"], [], [$CXXFLAG_WERROR])
  AX_CHECK_COMPILE_FLAG([-Wself-assign], [NOWARN_CXXFLAGS="$NOWARN_CXXFLAGS -Wno-self-assign"], [], [$CXXFLAG_WERROR])
  if test "$suppress_external_warnings" != "yes" ; then
    AX_CHECK_COMPILE_FLAG([-Wdeprecated-copy], [NOWARN_CXXFLAGS="$NOWARN_CXXFLAGS -Wno-deprecated-copy"], [], [$CXXFLAG_WERROR])
  fi
fi

dnl Don't allow extended (non-ASCII) symbols in identifiers. This is easier for code review.
AX_CHECK_COMPILE_FLAG([-fno-extended-identifiers], [CORE_CXXFLAGS="$CORE_CXXFLAGS -fno-extended-identifiers"], [], [$CXXFLAG_WERROR])

enable_arm_crc=no
enable_arm_shani=no
enable_sse42=no
enable_sse41=no
enable_avx2=no
enable_x86_shani=no

if test "$use_asm" = "yes"; then

dnl Check for optional instruction set support. Enabling these does _not_ imply that all code will
dnl be compiled with them, rather that specific objects/libs may use them after checking for runtime
dnl compatibility.

dnl x86
AX_CHECK_COMPILE_FLAG([-msse4.2], [SSE42_CXXFLAGS="-msse4.2"], [], [$CXXFLAG_WERROR])
AX_CHECK_COMPILE_FLAG([-msse4.1], [SSE41_CXXFLAGS="-msse4.1"], [], [$CXXFLAG_WERROR])
AX_CHECK_COMPILE_FLAG([-mavx -mavx2], [AVX2_CXXFLAGS="-mavx -mavx2"], [], [$CXXFLAG_WERROR])
AX_CHECK_COMPILE_FLAG([-msse4 -msha], [X86_SHANI_CXXFLAGS="-msse4 -msha"], [], [$CXXFLAG_WERROR])

enable_clmul=
AX_CHECK_COMPILE_FLAG([-mpclmul], [enable_clmul=yes], [], [$CXXFLAG_WERROR], [AC_LANG_PROGRAM([
  #include <stdint.h>
  #include <x86intrin.h>
], [
  __m128i a = _mm_cvtsi64_si128((uint64_t)7);
  __m128i b = _mm_clmulepi64_si128(a, a, 37);
  __m128i c = _mm_srli_epi64(b, 41);
  __m128i d = _mm_xor_si128(b, c);
  uint64_t e = _mm_cvtsi128_si64(d);
  return e == 0;
])])

if test "$enable_clmul" = "yes"; then
  CLMUL_CXXFLAGS="-mpclmul"
  AC_DEFINE([HAVE_CLMUL], [1], [Define this symbol if clmul instructions can be used])
fi

TEMP_CXXFLAGS="$CXXFLAGS"
CXXFLAGS="$SSE42_CXXFLAGS $CXXFLAGS"
AC_MSG_CHECKING([for SSE4.2 intrinsics])
AC_COMPILE_IFELSE([AC_LANG_PROGRAM([[
    #include <stdint.h>
    #if defined(_MSC_VER)
    #include <intrin.h>
    #elif defined(__GNUC__) && defined(__SSE4_2__)
    #include <nmmintrin.h>
    #endif
  ]],[[
    uint64_t l = 0;
    l = _mm_crc32_u8(l, 0);
    l = _mm_crc32_u32(l, 0);
    l = _mm_crc32_u64(l, 0);
    return l;
  ]])],
 [ AC_MSG_RESULT([yes]); enable_sse42=yes],
 [ AC_MSG_RESULT([no])]
)
CXXFLAGS="$TEMP_CXXFLAGS"

TEMP_CXXFLAGS="$CXXFLAGS"
CXXFLAGS="$SSE41_CXXFLAGS $CXXFLAGS"
AC_MSG_CHECKING([for SSE4.1 intrinsics])
AC_COMPILE_IFELSE([AC_LANG_PROGRAM([[
    #include <stdint.h>
    #include <immintrin.h>
  ]],[[
    __m128i l = _mm_set1_epi32(0);
    return _mm_extract_epi32(l, 3);
  ]])],
 [ AC_MSG_RESULT([yes]); enable_sse41=yes; AC_DEFINE([ENABLE_SSE41], [1], [Define this symbol to build code that uses SSE4.1 intrinsics]) ],
 [ AC_MSG_RESULT([no])]
)
CXXFLAGS="$TEMP_CXXFLAGS"

TEMP_CXXFLAGS="$CXXFLAGS"
CXXFLAGS="$AVX2_CXXFLAGS $CXXFLAGS"
AC_MSG_CHECKING([for AVX2 intrinsics])
AC_COMPILE_IFELSE([AC_LANG_PROGRAM([[
    #include <stdint.h>
    #include <immintrin.h>
  ]],[[
    __m256i l = _mm256_set1_epi32(0);
    return _mm256_extract_epi32(l, 7);
  ]])],
 [ AC_MSG_RESULT([yes]); enable_avx2=yes; AC_DEFINE([ENABLE_AVX2], [1], [Define this symbol to build code that uses AVX2 intrinsics]) ],
 [ AC_MSG_RESULT([no])]
)
CXXFLAGS="$TEMP_CXXFLAGS"

TEMP_CXXFLAGS="$CXXFLAGS"
CXXFLAGS="$X86_SHANI_CXXFLAGS $CXXFLAGS"
AC_MSG_CHECKING([for x86 SHA-NI intrinsics])
AC_COMPILE_IFELSE([AC_LANG_PROGRAM([[
    #include <stdint.h>
    #include <immintrin.h>
  ]],[[
    __m128i i = _mm_set1_epi32(0);
    __m128i j = _mm_set1_epi32(1);
    __m128i k = _mm_set1_epi32(2);
    return _mm_extract_epi32(_mm_sha256rnds2_epu32(i, i, k), 0);
  ]])],
 [ AC_MSG_RESULT([yes]); enable_x86_shani=yes; AC_DEFINE([ENABLE_X86_SHANI], [1], [Define this symbol to build code that uses x86 SHA-NI intrinsics]) ],
 [ AC_MSG_RESULT([no])]
)
CXXFLAGS="$TEMP_CXXFLAGS"

# ARM
AX_CHECK_COMPILE_FLAG([-march=armv8-a+crc], [ARM_CRC_CXXFLAGS="-march=armv8-a+crc"], [], [$CXXFLAG_WERROR])
AX_CHECK_COMPILE_FLAG([-march=armv8-a+crypto], [ARM_SHANI_CXXFLAGS="-march=armv8-a+crypto"], [], [$CXXFLAG_WERROR])

TEMP_CXXFLAGS="$CXXFLAGS"
CXXFLAGS="$ARM_CRC_CXXFLAGS $CXXFLAGS"
AC_MSG_CHECKING([for ARMv8 CRC32 intrinsics])
AC_COMPILE_IFELSE([AC_LANG_PROGRAM([[
    #include <arm_acle.h>
    #include <arm_neon.h>
  ]],[[
#ifdef __aarch64__
    __crc32cb(0, 0); __crc32ch(0, 0); __crc32cw(0, 0); __crc32cd(0, 0);
    vmull_p64(0, 0);
#else
#error "crc32c library does not support hardware acceleration on 32-bit ARM"
#endif
  ]])],
 [ AC_MSG_RESULT([yes]); enable_arm_crc=yes; ],
 [ AC_MSG_RESULT([no])]
)
CXXFLAGS="$TEMP_CXXFLAGS"

TEMP_CXXFLAGS="$CXXFLAGS"
CXXFLAGS="$ARM_SHANI_CXXFLAGS $CXXFLAGS"
AC_MSG_CHECKING([for ARMv8 SHA-NI intrinsics])
AC_COMPILE_IFELSE([AC_LANG_PROGRAM([[
    #include <arm_acle.h>
    #include <arm_neon.h>
  ]],[[
    uint32x4_t a, b, c;
    vsha256h2q_u32(a, b, c);
    vsha256hq_u32(a, b, c);
    vsha256su0q_u32(a, b);
    vsha256su1q_u32(a, b, c);
  ]])],
 [ AC_MSG_RESULT([yes]); enable_arm_shani=yes; AC_DEFINE([ENABLE_ARM_SHANI], [1], [Define this symbol to build code that uses ARMv8 SHA-NI intrinsics]) ],
 [ AC_MSG_RESULT([no])]
)
CXXFLAGS="$TEMP_CXXFLAGS"

fi

CORE_CPPFLAGS="$CORE_CPPFLAGS -DHAVE_BUILD_INFO"

AX_ZMQ(,[use_zmq=yes],[use_zmq=no])

AC_ARG_WITH([utils],
  [AS_HELP_STRING([--with-utils],
  [build l15node-cli l15node-tx l15node-util l15node-wallet (default=yes)])],
  [build_utils=$withval],
  [build_utils=yes])

AC_ARG_ENABLE([util-cli],
  [AS_HELP_STRING([--enable-util-cli],
  [build cli])],
  [build_cli=$enableval],
  [build_cli=$build_utils])

AC_ARG_ENABLE([util-tx],
  [AS_HELP_STRING([--enable-util-tx],
  [build l15node-tx])],
  [build_tx=$enableval],
  [build_tx=$build_utils])

AC_ARG_ENABLE([util-wallet],
  [AS_HELP_STRING([--enable-util-wallet],
  [build l15node-wallet])],
  [build_wallet=$enableval],
  [build_wallet=$build_utils])

AC_ARG_ENABLE([util-util],
  [AS_HELP_STRING([--enable-util-util],
  [build l15node-util])],
  [build_util=$enableval],
  [build_util=$build__utils])

AC_ARG_ENABLE([experimental-util-chainstate],
  [AS_HELP_STRING([--enable-experimental-util-chainstate],
  [build experimental l15node-chainstate executable (default=no)])],
  [build_chainstate=$enableval],
  [build_chainstate=no])

AC_ARG_WITH([libs],
  [AS_HELP_STRING([--with-libs],
  [build libraries (default=yes)])],
  [build_bitcoin_libs=$withval],
  [build_bitcoin_libs=yes])

AC_ARG_WITH([experimental-kernel-lib],
  [AS_HELP_STRING([--with-experimental-kernel-lib],
  [build experimental bitcoinkernel library (default is to build if we're building libraries and the experimental build-chainstate executable)])],
  [build_experimental_kernel_lib=$withval],
  [build_experimental_kernel_lib=auto])

AC_ARG_WITH([daemon],
  [AS_HELP_STRING([--with-daemon],
  [build l15noded daemon (default=yes)])],
  [build_l15noded=$withval],
  [build_l15noded=yes])

<<<<<<< HEAD
=======
AC_ARG_ENABLE([wasm-bind],
              [AS_HELP_STRING([--enable-wasm-bind], [Enable binding for WebAssembly (disabled by default)])],
              [wasm_bind=$enableval],
              [wasm_bind=no])

AC_ARG_ENABLE([pybind],
              [AS_HELP_STRING([--enable-pybind], [Enable binding for Python using SWIG (disabled by default)])],
              [pybind=$enableval],
              [pybind=no])

AM_CONDITIONAL([WASM_BIND], [test "$wasm_bind" = "yes"])
AM_CONDITIONAL([PYTHON_BIND], [test "$pybind" = "yes"])
AM_CONDITIONAL([PLUGIN_API], [test "$wasm_bind" = "yes" -o "$pybind" = "yes"])
>>>>>>> 362d750d

case $host in
  *mingw*)
     TARGET_OS=windows
     AC_CHECK_LIB([kernel32], [GetModuleFileNameA],      [], [AC_MSG_ERROR([libkernel32 missing])])
     AC_CHECK_LIB([user32],   [main],                    [], [AC_MSG_ERROR([libuser32 missing])])
     AC_CHECK_LIB([gdi32],    [main],                    [], [AC_MSG_ERROR([libgdi32 missing])])
     AC_CHECK_LIB([comdlg32], [main],                    [], [AC_MSG_ERROR([libcomdlg32 missing])])
     AC_CHECK_LIB([winmm],    [main],                    [], [AC_MSG_ERROR([libwinmm missing])])
     AC_CHECK_LIB([shell32],  [SHGetSpecialFolderPathW], [], [AC_MSG_ERROR([libshell32 missing])])
     AC_CHECK_LIB([comctl32], [main],                    [], [AC_MSG_ERROR([libcomctl32 missing])])
     AC_CHECK_LIB([ole32],    [CoCreateInstance],        [], [AC_MSG_ERROR([libole32 missing])])
     AC_CHECK_LIB([oleaut32], [main],                    [], [AC_MSG_ERROR([liboleaut32 missing])])
     AC_CHECK_LIB([uuid],     [main],                    [], [AC_MSG_ERROR([libuuid missing])])
     AC_CHECK_LIB([advapi32], [CryptAcquireContextW],    [], [AC_MSG_ERROR([libadvapi32 missing])])
     AC_CHECK_LIB([ws2_32],   [WSAStartup],              [], [AC_MSG_ERROR([libws2_32 missing])])
     AC_CHECK_LIB([shlwapi],  [PathRemoveFileSpecW],     [], [AC_MSG_ERROR([libshlwapi missing])])
     AC_CHECK_LIB([iphlpapi], [GetAdaptersAddresses],    [], [AC_MSG_ERROR([libiphlpapi missing])])

     dnl -static is interpreted by libtool, where it has a different meaning.
     dnl In libtool-speak, it's -all-static.
     AX_CHECK_LINK_FLAG([-static], [LIBTOOL_APP_LDFLAGS="$LIBTOOL_APP_LDFLAGS -all-static"])

     AC_PATH_PROG([MAKENSIS], [makensis], [none])
     if test "$MAKENSIS" = "none"; then
       AC_MSG_WARN([makensis not found. Cannot create installer.])
     fi

     AC_PATH_TOOL([WINDRES], [windres], [none])
     if test "$WINDRES" = "none"; then
       AC_MSG_ERROR([windres not found])
     fi

     CORE_CPPFLAGS="$CORE_CPPFLAGS -D_MT -DWIN32 -D_WINDOWS -D_WIN32_WINNT=0x0601 -D_WIN32_IE=0x0501 -DWIN32_LEAN_AND_MEAN"
     dnl Prevent the definition of min/max macros.
     dnl We always want to use the standard library.
     CORE_CPPFLAGS="$CORE_CPPFLAGS -DNOMINMAX"

     dnl libtool insists upon adding -nostdlib and a list of objects/libs to link against.
     dnl That breaks our ability to build dll's with static libgcc/libstdc++/libssp. Override
     dnl its command here, with the predeps/postdeps removed, and -static inserted. Postdeps are
     dnl also overridden to prevent their insertion later.
     dnl This should only affect dll's.
     archive_cmds_CXX="\$CC -shared \$libobjs \$deplibs \$compiler_flags -static -o \$output_objdir/\$soname \${wl}--enable-auto-image-base -Xlinker --out-implib -Xlinker \$lib"
     postdeps_CXX=

     dnl We require Windows 7 (NT 6.1) or later
     AX_CHECK_LINK_FLAG([-Wl,--major-subsystem-version -Wl,6 -Wl,--minor-subsystem-version -Wl,1], [CORE_LDFLAGS="$CORE_LDFLAGS -Wl,--major-subsystem-version -Wl,6 -Wl,--minor-subsystem-version -Wl,1"], [], [$LDFLAG_WERROR])
     ;;
  *darwin*)
     TARGET_OS=darwin
     if  test $cross_compiling != "yes"; then
       BUILD_OS=darwin
       AC_CHECK_PROG([BREW], [brew], [brew])
       if test "$BREW" = "brew"; then
         dnl These Homebrew packages may be keg-only, meaning that they won't be found
         dnl in expected paths because they may conflict with system files. Ask
         dnl Homebrew where each one is located, then adjust paths accordingly.
         dnl It's safe to add these paths even if the functionality is disabled by
         dnl the user (--without-wallet or --without-gui for example).

         dnl Homebrew may create symlinks in /usr/local/include for some packages.
         dnl Because MacOS's clang internally adds "-I /usr/local/include" to its search
         dnl paths, this will negate efforts to use -isystem for those packages, as they
         dnl will be found first in /usr/local. Use the internal "-internal-isystem"
         dnl option to system-ify all /usr/local/include paths without adding it to the list
         dnl of search paths in case it's not already there.
         if test "$suppress_external_warnings" != "no"; then
           AX_CHECK_PREPROC_FLAG([-Xclang -internal-isystem/usr/local/include], [CORE_CPPFLAGS="$CORE_CPPFLAGS -Xclang -internal-isystem/usr/local/include"], [], [$CXXFLAG_WERROR])
         fi

         if test "$use_bdb" != "no" && $BREW list --versions berkeley-db@4 >/dev/null && test "$BDB_CFLAGS" = "" && test "$BDB_LIBS" = ""; then
           bdb_prefix=$($BREW --prefix berkeley-db@4 2>/dev/null)
           dnl This must precede the call to BITCOIN_FIND_BDB48 below.
           BDB_CFLAGS="-I$bdb_prefix/include"
           BDB_LIBS="-L$bdb_prefix/lib -ldb_cxx-4.8"
         fi

         if $BREW list --versions qt@5 >/dev/null; then
           export PKG_CONFIG_PATH="$($BREW --prefix qt@5 2>/dev/null)/lib/pkgconfig:$PKG_CONFIG_PATH"
         fi

         case $host in
           *aarch64*)
             dnl The preferred Homebrew prefix for Apple Silicon is /opt/homebrew.
             dnl Therefore, as we do not use pkg-config to detect miniupnpc and libnatpmp
             dnl packages, we should set the CPPFLAGS and LDFLAGS variables for them
             dnl explicitly.
             if test "$use_upnp" != "no" && $BREW list --versions miniupnpc >/dev/null; then
               miniupnpc_prefix=$($BREW --prefix miniupnpc 2>/dev/null)
               if test "$suppress_external_warnings" != "no"; then
                 MINIUPNPC_CPPFLAGS="-isystem $miniupnpc_prefix/include"
               else
                 MINIUPNPC_CPPFLAGS="-I$miniupnpc_prefix/include"
               fi
               MINIUPNPC_LIBS="-L$miniupnpc_prefix/lib"
             fi
             if test "$use_natpmp" != "no" && $BREW list --versions libnatpmp >/dev/null; then
               libnatpmp_prefix=$($BREW --prefix libnatpmp 2>/dev/null)
               if test "$suppress_external_warnings" != "no"; then
                 NATPMP_CPPFLAGS="-isystem $libnatpmp_prefix/include"
               else
                 NATPMP_CPPFLAGS="-I$libnatpmp_prefix/include"
               fi
               NATPMP_LIBS="-L$libnatpmp_prefix/lib"
             fi
             ;;
         esac
       fi
     else
       case $build_os in
         *darwin*)
           BUILD_OS=darwin
           ;;
         *)
           AC_PATH_TOOL([DSYMUTIL], [dsymutil], [dsymutil])
           AC_PATH_TOOL([INSTALL_NAME_TOOL], [install_name_tool], [install_name_tool])
           AC_PATH_TOOL([OTOOL], [otool], [otool])
           AC_PATH_PROGS([XORRISOFS], [xorrisofs], [xorrisofs])

           dnl libtool will try to strip the static lib, which is a problem for
           dnl cross-builds because strip attempts to call a hard-coded ld,
           dnl which may not exist in the path. Stripping the .a is not
           dnl necessary, so just disable it.
           old_striplib=
           ;;
       esac
     fi

     AX_CHECK_LINK_FLAG([-Wl,-headerpad_max_install_names], [CORE_LDFLAGS="$CORE_LDFLAGS -Wl,-headerpad_max_install_names"], [], [$LDFLAG_WERROR])
     CORE_CPPFLAGS="$CORE_CPPFLAGS -DMAC_OSX -DOBJC_OLD_DISPATCH_PROTOTYPES=0"
     OBJCXXFLAGS="$CXXFLAGS"
     ;;
   *android*)
     dnl make sure android stays above linux for hosts like *linux-android*
     TARGET_OS=android
     case $host in
       *x86_64*)
          ANDROID_ARCH=x86_64
          ;;
        *aarch64*)
          ANDROID_ARCH=arm64-v8a
          ;;
        *armv7a*)
          ANDROID_ARCH=armeabi-v7a
          ;;
        *) AC_MSG_ERROR([Could not determine Android arch, or it is unsupported]) ;;
      esac
     ;;
   *linux*)
     TARGET_OS=linux
     ;;
esac

if test "$use_extended_functional_tests" != "no"; then
  AC_SUBST(EXTENDED_FUNCTIONAL_TESTS, --extended)
fi

if test "$use_lcov" = "yes"; then
  if test "$LCOV" = ""; then
    AC_MSG_ERROR([lcov testing requested but lcov not found])
  fi
  if test "$PYTHON" = ""; then
    AC_MSG_ERROR([lcov testing requested but python not found])
  fi
  if test "$GENHTML" = ""; then
    AC_MSG_ERROR([lcov testing requested but genhtml not found])
  fi

  AC_MSG_CHECKING([whether compiler is Clang])
  AC_PREPROC_IFELSE([AC_LANG_SOURCE([[
      #if defined(__clang__) && defined(__llvm__)
      // Compiler is Clang
      #else
      #  error Compiler is not Clang
      #endif
    ]])],[
      AC_MSG_RESULT([yes])
      if test "$LLVM_COV" = ""; then
        AC_MSG_ERROR([lcov testing requested but llvm-cov not found])
      fi
      COV_TOOL="$LLVM_COV gcov"
    ],[
      AC_MSG_RESULT([no])
      if test "$GCOV" = "x"; then
        AC_MSG_ERROR([lcov testing requested but gcov not found])
      fi
      COV_TOOL="$GCOV"
  ])
  AC_SUBST(COV_TOOL)
  AC_SUBST(COV_TOOL_WRAPPER, "cov_tool_wrapper.sh")
  LCOV="$LCOV --gcov-tool $(pwd)/$COV_TOOL_WRAPPER"

  AX_CHECK_LINK_FLAG([--coverage], [CORE_LDFLAGS="$CORE_LDFLAGS --coverage"],
    [AC_MSG_ERROR([lcov testing requested but --coverage linker flag does not work])])
  AX_CHECK_COMPILE_FLAG([--coverage],[CORE_CXXFLAGS="$CORE_CXXFLAGS --coverage"],
    [AC_MSG_ERROR([lcov testing requested but --coverage flag does not work])])
  dnl If coverage is enabled, and the user hasn't overridden CXXFLAGS, clear
  dnl them, to prevent autoconfs "-g -O2" being added. Otherwise we'd end up
  dnl with "--coverage -Og -O0 -g -O2".
  if test "$CXXFLAGS_overridden" = "no"; then
  CXXFLAGS=""
  fi
  CORE_CXXFLAGS="$CORE_CXXFLAGS -Og -O0"
fi

if test "$use_lcov_branch" != "no"; then
  AC_SUBST(LCOV_OPTS, "$LCOV_OPTS --rc lcov_branch_coverage=1")
fi

dnl Check for endianness
AC_C_BIGENDIAN

dnl Check for pthread compile/link requirements
if test "$enable_wasm_module" != "yes"; then
AX_PTHREAD
fi

dnl Check if -latomic is required for <std::atomic>
CHECK_ATOMIC

dnl The following macro will add the necessary defines to bitcoin-config.h, but
dnl they also need to be passed down to any subprojects. Pull the results out of
dnl the cache and add them to CPPFLAGS.
AC_SYS_LARGEFILE
dnl detect POSIX or GNU variant of strerror_r
AC_FUNC_STRERROR_R

if test "$ac_cv_sys_file_offset_bits" != "" &&
   test "$ac_cv_sys_file_offset_bits" != "no" &&
   test "$ac_cv_sys_file_offset_bits" != "unknown"; then
  CORE_CPPFLAGS="$CORE_CPPFLAGS -D_FILE_OFFSET_BITS=$ac_cv_sys_file_offset_bits"
fi

if test "$ac_cv_sys_large_files" != "" &&
   test "$ac_cv_sys_large_files" != "no" &&
   test "$ac_cv_sys_large_files" != "unknown"; then
  CORE_CPPFLAGS="$CORE_CPPFLAGS -D_LARGE_FILES=$ac_cv_sys_large_files"
fi

AC_SEARCH_LIBS([clock_gettime],[rt])

if test "$enable_gprof" = "yes"; then
    dnl -pg is incompatible with -pie. Since hardening and profiling together doesn't make sense,
    dnl we simply make them mutually exclusive here. Additionally, hardened toolchains may force
    dnl -pie by default, in which case it needs to be turned off with -no-pie.

    if test "$use_hardening" = "yes"; then
        AC_MSG_ERROR([gprof profiling is not compatible with hardening. Reconfigure with --disable-hardening or --disable-gprof])
    fi
    use_hardening=no
    AX_CHECK_COMPILE_FLAG([-pg],[GPROF_CXXFLAGS="-pg"],
        [AC_MSG_ERROR([gprof profiling requested but not available])], [$CXXFLAG_WERROR])

    AX_CHECK_LINK_FLAG([-no-pie], [GPROF_LDFLAGS="-no-pie"])
    AX_CHECK_LINK_FLAG([-pg], [GPROF_LDFLAGS="$GPROF_LDFLAGS -pg"],
        [AC_MSG_ERROR([gprof profiling requested but not available])], [$GPROF_LDFLAGS])
fi

if test "$TARGET_OS" != "windows"; then
  dnl All windows code is PIC, forcing it on just adds useless compile warnings
  AX_CHECK_COMPILE_FLAG([-fPIC], [PIC_FLAGS="-fPIC"])
fi

dnl Versions of gcc prior to 12.1 (commit
dnl https://github.com/gcc-mirror/gcc/commit/551aa75778a4c5165d9533cd447c8fc822f583e1)
dnl are subject to a bug, see the gccbug_90348 test case and
dnl https://gcc.gnu.org/bugzilla/show_bug.cgi?id=90348. To work around that, set
dnl -fstack-reuse=none for all gcc builds. (Only gcc understands this flag)
AX_CHECK_COMPILE_FLAG([-fstack-reuse=none], [HARDENED_CXXFLAGS="$HARDENED_CXXFLAGS -fstack-reuse=none"])
if test "$use_hardening" != "no"; then
  use_hardening=yes
  AX_CHECK_COMPILE_FLAG([-Wstack-protector], [HARDENED_CXXFLAGS="$HARDENED_CXXFLAGS -Wstack-protector"])
  AX_CHECK_COMPILE_FLAG([-fstack-protector-all], [HARDENED_CXXFLAGS="$HARDENED_CXXFLAGS -fstack-protector-all"])

  AX_CHECK_COMPILE_FLAG([-fcf-protection=full], [HARDENED_CXXFLAGS="$HARDENED_CXXFLAGS -fcf-protection=full"])

  case $host in
    *mingw*)
      dnl stack-clash-protection doesn't currently work, and likely should just be skipped for Windows.
      dnl See https://gcc.gnu.org/bugzilla/show_bug.cgi?id=90458 for more details.
      ;;
    *)
      AX_CHECK_COMPILE_FLAG([-fstack-clash-protection], [HARDENED_CXXFLAGS="$HARDENED_CXXFLAGS -fstack-clash-protection"], [], [$CXXFLAG_WERROR])
      ;;
  esac


  dnl When enable_debug is yes, all optimizations are disabled.
  dnl However, FORTIFY_SOURCE requires that there is some level of optimization, otherwise it does nothing and just creates a compiler warning.
  dnl Since FORTIFY_SOURCE is a no-op without optimizations, do not enable it when enable_debug is yes.
  if test "$enable_debug" != "yes"; then
    AX_CHECK_PREPROC_FLAG([-D_FORTIFY_SOURCE=3],[
      AX_CHECK_PREPROC_FLAG([-U_FORTIFY_SOURCE],[
        HARDENED_CPPFLAGS="$HARDENED_CPPFLAGS -U_FORTIFY_SOURCE"
      ])
      HARDENED_CPPFLAGS="$HARDENED_CPPFLAGS -D_FORTIFY_SOURCE=3"
    ])
  fi

  AX_CHECK_LINK_FLAG([-Wl,--enable-reloc-section], [HARDENED_LDFLAGS="$HARDENED_LDFLAGS -Wl,--enable-reloc-section"], [], [$LDFLAG_WERROR])
  AX_CHECK_LINK_FLAG([-Wl,--dynamicbase], [HARDENED_LDFLAGS="$HARDENED_LDFLAGS -Wl,--dynamicbase"], [], [$LDFLAG_WERROR])
  AX_CHECK_LINK_FLAG([-Wl,--nxcompat], [HARDENED_LDFLAGS="$HARDENED_LDFLAGS -Wl,--nxcompat"], [], [$LDFLAG_WERROR])
  AX_CHECK_LINK_FLAG([-Wl,--high-entropy-va], [HARDENED_LDFLAGS="$HARDENED_LDFLAGS -Wl,--high-entropy-va"], [], [$LDFLAG_WERROR])
  AX_CHECK_LINK_FLAG([-Wl,-z,relro], [HARDENED_LDFLAGS="$HARDENED_LDFLAGS -Wl,-z,relro"], [], [$LDFLAG_WERROR])
  AX_CHECK_LINK_FLAG([-Wl,-z,now], [HARDENED_LDFLAGS="$HARDENED_LDFLAGS -Wl,-z,now"], [], [$LDFLAG_WERROR])
  AX_CHECK_LINK_FLAG([-Wl,-z,separate-code], [HARDENED_LDFLAGS="$HARDENED_LDFLAGS -Wl,-z,separate-code"], [], [$LDFLAG_WERROR])
  AX_CHECK_LINK_FLAG([-fPIE -pie], [PIE_FLAGS="-fPIE"; HARDENED_LDFLAGS="$HARDENED_LDFLAGS -pie"], [], [$CXXFLAG_WERROR])

  case $host in
    *mingw*)
       AC_CHECK_LIB([ssp], [main], [], [AC_MSG_ERROR([libssp missing])])
    ;;
  esac
fi

dnl These flags are specific to ld64, and may cause issues with other linkers.
dnl For example: GNU ld will interpret -dead_strip as -de and then try and use
dnl "ad_strip" as the symbol for the entry point.
if test "$TARGET_OS" = "darwin"; then
  AX_CHECK_LINK_FLAG([-Wl,-dead_strip], [CORE_LDFLAGS="$CORE_LDFLAGS -Wl,-dead_strip"], [], [$LDFLAG_WERROR])
  AX_CHECK_LINK_FLAG([-Wl,-dead_strip_dylibs], [CORE_LDFLAGS="$CORE_LDFLAGS -Wl,-dead_strip_dylibs"], [], [$LDFLAG_WERROR])
  AX_CHECK_LINK_FLAG([-Wl,-bind_at_load], [HARDENED_LDFLAGS="$HARDENED_LDFLAGS -Wl,-bind_at_load"], [], [$LDFLAG_WERROR])
fi

AC_CHECK_HEADERS([endian.h sys/endian.h byteswap.h sys/select.h sys/prctl.h sys/sysctl.h vm/vm_param.h sys/vmmeter.h sys/resources.h])

#AC_CHECK_DECLS([getifaddrs, freeifaddrs],[CHECK_SOCKET],,
#    [#include <sys/types.h>
#    #include <ifaddrs.h>]
#)

dnl These are used for daemonization in l15noded
AC_CHECK_DECLS([fork])
AC_CHECK_DECLS([setsid])

AC_CHECK_DECLS([pipe2])

AC_CHECK_FUNCS([timingsafe_bcmp])

AC_CHECK_DECLS([le16toh, le32toh, le64toh, htole16, htole32, htole64, be16toh, be32toh, be64toh, htobe16, htobe32, htobe64],,,
    [#if HAVE_ENDIAN_H
                 #include <endian.h>
                 #elif HAVE_SYS_ENDIAN_H
                 #include <sys/endian.h>
                 #endif])

AC_CHECK_DECLS([bswap_16, bswap_32, bswap_64],,,
    [#if HAVE_BYTESWAP_H
                 #include <byteswap.h>
                 #endif])

AC_MSG_CHECKING([for __builtin_clzl])
AC_COMPILE_IFELSE([AC_LANG_PROGRAM([[ ]], [[
 (void) __builtin_clzl(0);
  ]])],
 [ AC_MSG_RESULT([yes]); have_clzl=yes; AC_DEFINE([HAVE_BUILTIN_CLZL], [1], [Define this symbol if you have __builtin_clzl])],
 [ AC_MSG_RESULT([no]); have_clzl=no;]
)

AC_MSG_CHECKING([for __builtin_clzll])
AC_COMPILE_IFELSE([AC_LANG_PROGRAM([[ ]], [[
  (void) __builtin_clzll(0);
  ]])],
 [ AC_MSG_RESULT([yes]); have_clzll=yes; AC_DEFINE([HAVE_BUILTIN_CLZLL], [1], [Define this symbol if you have __builtin_clzll])],
 [ AC_MSG_RESULT([no]); have_clzll=no;]
)

dnl Check for malloc_info (for memory statistics information in getmemoryinfo)
AC_MSG_CHECKING([for getmemoryinfo])
AC_COMPILE_IFELSE([AC_LANG_PROGRAM([[#include <malloc.h>]],
 [[ int f = malloc_info(0, NULL); ]])],
 [ AC_MSG_RESULT([yes]); AC_DEFINE([HAVE_MALLOC_INFO], [1], [Define this symbol if you have malloc_info]) ],
 [ AC_MSG_RESULT([no])]
)

dnl Check for mallopt(M_ARENA_MAX) (to set glibc arenas)
AC_MSG_CHECKING([for mallopt M_ARENA_MAX])
AC_COMPILE_IFELSE([AC_LANG_PROGRAM([[#include <malloc.h>]],
 [[ mallopt(M_ARENA_MAX, 1); ]])],
 [ AC_MSG_RESULT([yes]); AC_DEFINE([HAVE_MALLOPT_ARENA_MAX], [1], [Define this symbol if you have mallopt with M_ARENA_MAX]) ],
 [ AC_MSG_RESULT([no])]
)

dnl Check for posix_fallocate
AC_MSG_CHECKING([for posix_fallocate])
AC_COMPILE_IFELSE([AC_LANG_PROGRAM([[
                   // same as in src/util/system.cpp
                   #ifdef __linux__
                   #ifdef _POSIX_C_SOURCE
                   #undef _POSIX_C_SOURCE
                   #endif
                   #define _POSIX_C_SOURCE 200112L
                   #endif // __linux__
                   #include <fcntl.h>]],
                   [[ int f = posix_fallocate(0, 0, 0); ]])],
 [ AC_MSG_RESULT([yes]); AC_DEFINE([HAVE_POSIX_FALLOCATE], [1], [Define this symbol if you have posix_fallocate]) ],
 [ AC_MSG_RESULT([no])]
)

AC_MSG_CHECKING([for default visibility attribute])
AC_COMPILE_IFELSE([AC_LANG_SOURCE([
  int foo(void) __attribute__((visibility("default")));
  int main(){}
  ])],
  [
    AC_DEFINE([HAVE_DEFAULT_VISIBILITY_ATTRIBUTE], [1], [Define if the visibility attribute is supported.])
    AC_MSG_RESULT([yes])
  ],
  [
    AC_MSG_RESULT([no])
    if test "$use_reduce_exports" = "yes"; then
      AC_MSG_ERROR([Cannot find a working visibility attribute. Use --disable-reduce-exports.])
    fi
  ]
)

AC_MSG_CHECKING([for dllexport attribute])
AC_COMPILE_IFELSE([AC_LANG_SOURCE([
  __declspec(dllexport) int foo(void);
  int main(){}
  ])],
  [
    AC_DEFINE([HAVE_DLLEXPORT_ATTRIBUTE], [1], [Define if the dllexport attribute is supported.])
    AC_MSG_RESULT([yes])
  ],
  [AC_MSG_RESULT([no])]
)

if test "$use_thread_local" = "yes" || test "$use_thread_local" = "auto"; then
  TEMP_LDFLAGS="$LDFLAGS"
  LDFLAGS="$TEMP_LDFLAGS $PTHREAD_CFLAGS"
  AC_MSG_CHECKING([for thread_local support])
  AC_LINK_IFELSE([AC_LANG_SOURCE([
    #include <thread>
    static thread_local int foo = 0;
    static void run_thread() { foo++;}
    int main(){
    for(int i = 0; i < 10; i++) { std::thread(run_thread).detach();}
    return foo;
    }
    ])],
    [
     case $host in
       *mingw*)
          dnl mingw32's implementation of thread_local has also been shown to behave
          dnl erroneously under concurrent usage; see:
          dnl https://gist.github.com/jamesob/fe9a872051a88b2025b1aa37bfa98605
          AC_MSG_RESULT([no])
          ;;
        *freebsd*)
          dnl FreeBSD's implementation of thread_local is also buggy (per
          dnl https://groups.google.com/d/msg/bsdmailinglist/22ncTZAbDp4/Dii_pII5AwAJ)
          AC_MSG_RESULT([no])
          ;;
        *)
          AC_DEFINE([HAVE_THREAD_LOCAL], [1], [Define if thread_local is supported.])
          AC_MSG_RESULT([yes])
          ;;
      esac
    ],
    [
      AC_MSG_RESULT([no])
    ]
  )
  LDFLAGS="$TEMP_LDFLAGS"
fi

dnl check for gmtime_r(), fallback to gmtime_s() if that is unavailable
dnl fail if neither are available.
AC_MSG_CHECKING([for gmtime_r])
AC_COMPILE_IFELSE([AC_LANG_PROGRAM([[#include <ctime>]],
  [[ gmtime_r((const time_t *) nullptr, (struct tm *) nullptr); ]])],
  [ AC_MSG_RESULT([yes]); AC_DEFINE([HAVE_GMTIME_R], [1], [Define this symbol if gmtime_r is available]) ],
  [ AC_MSG_RESULT([no]);
    AC_MSG_CHECKING([for gmtime_s]);
    AC_COMPILE_IFELSE([AC_LANG_PROGRAM([[#include <ctime>]],
       [[ gmtime_s((struct tm *) nullptr, (const time_t *) nullptr); ]])],
       [ AC_MSG_RESULT([yes])],
       [ AC_MSG_RESULT([no]); AC_MSG_ERROR([Both gmtime_r and gmtime_s are unavailable]) ]
    )
  ]
)

dnl Check for different ways of gathering OS randomness
AC_MSG_CHECKING([for Linux getrandom syscall])
AC_COMPILE_IFELSE([AC_LANG_PROGRAM([[#include <unistd.h>
  #include <sys/syscall.h>
  #include <linux/random.h>]],
 [[ syscall(SYS_getrandom, nullptr, 32, 0); ]])],
 [ AC_MSG_RESULT([yes]); AC_DEFINE([HAVE_SYS_GETRANDOM], [1], [Define this symbol if the Linux getrandom system call is available]) ],
 [ AC_MSG_RESULT([no])]
)

AC_MSG_CHECKING([for getentropy via random.h])
AC_COMPILE_IFELSE([AC_LANG_PROGRAM([[#include <unistd.h>
 #include <sys/random.h>]],
 [[ getentropy(nullptr, 32) ]])],
 [ AC_MSG_RESULT([yes]); AC_DEFINE([HAVE_GETENTROPY_RAND], [1], [Define this symbol if the BSD getentropy system call is available with sys/random.h]) ],
 [ AC_MSG_RESULT([no])]
)

AC_MSG_CHECKING([for sysctl])
AC_COMPILE_IFELSE([AC_LANG_PROGRAM([[#include <sys/types.h>
  #include <sys/sysctl.h>]],
 [[ #ifdef __linux__
    #error "Don't use sysctl on Linux, it's deprecated even when it works"
    #endif
    sysctl(nullptr, 2, nullptr, nullptr, nullptr, 0); ]])],
 [ AC_MSG_RESULT([yes]); AC_DEFINE([HAVE_SYSCTL], [1], [Define this symbol if the BSD sysctl() is available]) ],
 [ AC_MSG_RESULT([no])]
)

AC_MSG_CHECKING([for sysctl KERN_ARND])
AC_COMPILE_IFELSE([AC_LANG_PROGRAM([[#include <sys/types.h>
  #include <sys/sysctl.h>]],
 [[ #ifdef __linux__
    #error "Don't use sysctl on Linux, it's deprecated even when it works"
    #endif
    static int name[2] = {CTL_KERN, KERN_ARND};
    sysctl(name, 2, nullptr, nullptr, nullptr, 0); ]])],
 [ AC_MSG_RESULT([yes]); AC_DEFINE([HAVE_SYSCTL_ARND], [1], [Define this symbol if the BSD sysctl(KERN_ARND) is available]) ],
 [ AC_MSG_RESULT([no])]
)

AC_MSG_CHECKING([for if type char equals int8_t])
AC_COMPILE_IFELSE([AC_LANG_PROGRAM([[#include <stdint.h>
  #include <type_traits>]],
 [[ static_assert(std::is_same<int8_t, char>::value, ""); ]])],
 [ AC_MSG_RESULT([yes]); AC_DEFINE([CHAR_EQUALS_INT8], [1], [Define this symbol if type char equals int8_t]) ],
 [ AC_MSG_RESULT([no])]
)

AC_MSG_CHECKING([for fdatasync])
AC_COMPILE_IFELSE([AC_LANG_PROGRAM([[#include <unistd.h>]],
 [[ fdatasync(0); ]])],
 [ AC_MSG_RESULT([yes]); HAVE_FDATASYNC=1 ],
 [ AC_MSG_RESULT([no]); HAVE_FDATASYNC=0 ]
)
AC_DEFINE_UNQUOTED([HAVE_FDATASYNC], [$HAVE_FDATASYNC], [Define to 1 if fdatasync is available.])

AC_MSG_CHECKING([for F_FULLFSYNC])
AC_COMPILE_IFELSE([AC_LANG_PROGRAM([[#include <fcntl.h>]],
 [[ fcntl(0, F_FULLFSYNC, 0); ]])],
 [ AC_MSG_RESULT([yes]); HAVE_FULLFSYNC=1 ],
 [ AC_MSG_RESULT([no]); HAVE_FULLFSYNC=0 ]
)

AC_MSG_CHECKING([for O_CLOEXEC])
AC_COMPILE_IFELSE([AC_LANG_PROGRAM([[#include <fcntl.h>]],
 [[ open("", O_CLOEXEC); ]])],
 [ AC_MSG_RESULT([yes]); HAVE_O_CLOEXEC=1 ],
 [ AC_MSG_RESULT([no]); HAVE_O_CLOEXEC=0 ]
)
AC_DEFINE_UNQUOTED([HAVE_O_CLOEXEC], [$HAVE_O_CLOEXEC], [Define to 1 if O_CLOEXEC flag is available.])

dnl crc32c platform checks
AC_MSG_CHECKING([for __builtin_prefetch])
AC_COMPILE_IFELSE([AC_LANG_PROGRAM([[ ]], [[
  char data = 0;
  const char* address = &data;
  __builtin_prefetch(address, 0, 0);
  ]])],
 [ AC_MSG_RESULT([yes]); HAVE_BUILTIN_PREFETCH=1 ],
 [ AC_MSG_RESULT([no]); HAVE_BUILTIN_PREFETCH=0 ]
)

AC_MSG_CHECKING([for _mm_prefetch])
AC_COMPILE_IFELSE([AC_LANG_PROGRAM([[#include <xmmintrin.h>]], [[
  char data = 0;
  const char* address = &data;
  _mm_prefetch(address, _MM_HINT_NTA);
  ]])],
 [ AC_MSG_RESULT([yes]); HAVE_MM_PREFETCH=1 ],
 [ AC_MSG_RESULT([no]); HAVE_MM_PREFETCH=0 ]
)

AC_MSG_CHECKING([for strong getauxval support in the system headers])
AC_COMPILE_IFELSE([AC_LANG_PROGRAM([[
    #include <sys/auxv.h>
  ]], [[
    getauxval(AT_HWCAP);
  ]])],
 [ AC_MSG_RESULT([yes]); HAVE_STRONG_GETAUXVAL=1; AC_DEFINE([HAVE_STRONG_GETAUXVAL], [1], [Define this symbol to build code that uses getauxval)]) ],
 [ AC_MSG_RESULT([no]); HAVE_STRONG_GETAUXVAL=0 ]
)

have_any_system=no
AC_MSG_CHECKING([for std::system])
AC_LINK_IFELSE(
    [ AC_LANG_PROGRAM(
        [[ #include <cstdlib> ]],
        [[ int nErr = std::system(""); ]]
    )],
    [ AC_MSG_RESULT([yes]); have_any_system=yes],
    [ AC_MSG_RESULT([no]) ]
)

AC_MSG_CHECKING([for ::_wsystem])
AC_LINK_IFELSE(
    [ AC_LANG_PROGRAM(
        [[ #include <stdlib.h> ]],
        [[ int nErr = ::_wsystem(NULL); ]]
    )],
    [ AC_MSG_RESULT([yes]); have_any_system=yes],
    [ AC_MSG_RESULT([no]) ]
)

if test "$have_any_system" != "no"; then
  AC_DEFINE([HAVE_SYSTEM], [1], [Define to 1 if std::system or ::wsystem is available.])
fi

dnl SUPPRESSED_CPPFLAGS=SUPPRESS_WARNINGS([$SOME_CPPFLAGS])
dnl Replace -I with -isystem in $SOME_CPPFLAGS to suppress warnings from
dnl headers from its include directories and return the result.
dnl See -isystem documentation:
dnl https://gcc.gnu.org/onlinedocs/gcc/Directory-Options.html
dnl https://clang.llvm.org/docs/ClangCommandLineReference.html#cmdoption-clang-isystem-directory
dnl Do not change "-I/usr/include" to "-isystem /usr/include" because that
dnl is not necessary (/usr/include is already a system directory) and because
dnl it would break GCC's #include_next.
AC_DEFUN([SUPPRESS_WARNINGS],
         [[$(echo $1 |${SED} -E -e 's/(^| )-I/\1-isystem /g' -e 's;-isystem /usr/include/*( |$);-I/usr/include\1;g')]])

dnl enable-fuzz should disable all other targets
if test "$enable_fuzz" = "yes"; then
  AC_MSG_WARN([enable-fuzz will disable all other targets and force --enable-fuzz-binary=yes])
  build_utils=no
  build_cli=no
  build_tx=no
  build_util=no
  build_chainstate=no
  build_wallet=no
  build_l15noded=no
  build_bitcoin_libs=no
  bitcoin_enable_qt=no
  bitcoin_enable_qt_test=no
  bitcoin_enable_qt_dbus=no
  use_bench=no
  use_tests=no
  use_external_signer=no
  use_upnp=no
  use_natpmp=no
  use_zmq=no
  enable_fuzz_binary=yes

  AX_CHECK_PREPROC_FLAG([-DABORT_ON_FAILED_ASSUME], [DEBUG_CPPFLAGS="$DEBUG_CPPFLAGS -DABORT_ON_FAILED_ASSUME"], [], [$CXXFLAG_WERROR])
else
  BITCOIN_QT_INIT

  dnl sets $bitcoin_enable_qt, $bitcoin_enable_qt_test, $bitcoin_enable_qt_dbus
  BITCOIN_QT_CONFIGURE([5.11.3])

  dnl Keep a copy of the original $QT_INCLUDES and use it when invoking qt's moc
  QT_INCLUDES_UNSUPPRESSED=$QT_INCLUDES
  if test "$suppress_external_warnings" != "no" ; then
    QT_INCLUDES=SUPPRESS_WARNINGS($QT_INCLUDES)
    QT_DBUS_INCLUDES=SUPPRESS_WARNINGS($QT_DBUS_INCLUDES)
    QT_TEST_INCLUDES=SUPPRESS_WARNINGS($QT_TEST_INCLUDES)
  fi
fi

if test "$enable_fuzz_binary" = "yes"; then
  AC_MSG_CHECKING([whether main function is needed for fuzz binary])
  AX_CHECK_LINK_FLAG(
    [],
    [AC_MSG_RESULT([no])],
    [AC_MSG_RESULT([yes]); CORE_CPPFLAGS="$CORE_CPPFLAGS -DPROVIDE_FUZZ_MAIN_FUNCTION"],
    [$SANITIZER_LDFLAGS],
    [AC_LANG_PROGRAM([[
      #include <cstdint>
      #include <cstddef>
      extern "C" int LLVMFuzzerTestOneInput(const uint8_t* data, size_t size) { return 0; }
      /* comment to remove the main function ...
     ]],[[
      */ int not_main() {
     ]])])

  CHECK_RUNTIME_LIB
fi

if test "$enable_wallet" != "no"; then
    dnl Check for libdb_cxx only if wallet enabled
    if test "$use_bdb" != "no"; then
      BITCOIN_FIND_BDB48
      if test "$suppress_external_warnings" != "no" ; then
        BDB_CPPFLAGS=SUPPRESS_WARNINGS($BDB_CPPFLAGS)
      fi
    fi

    dnl Check for sqlite3
    if test "$use_sqlite" != "no"; then
      PKG_CHECK_MODULES([SQLITE], [sqlite3 >= 3.7.17], [have_sqlite=yes], [have_sqlite=no])
    fi
    AC_MSG_CHECKING([whether to build wallet with support for sqlite])
    if test "$use_sqlite" = "no"; then
      use_sqlite=no
    elif test "$have_sqlite" = "no"; then
      if test "$use_sqlite" = "yes"; then
        AC_MSG_ERROR([sqlite support requested but cannot be built. Use --without-sqlite])
      fi
      use_sqlite=no
    else
      if test "$use_sqlite" != "no"; then
        AC_DEFINE([USE_SQLITE],[1],[Define if sqlite support should be compiled in])
        use_sqlite=yes
      fi
    fi
    AC_MSG_RESULT([$use_sqlite])

    dnl Disable wallet if both --without-bdb and --without-sqlite
    if test "$use_bdb$use_sqlite" = "nono"; then
        if test "$enable_wallet" = "yes"; then
            AC_MSG_ERROR([wallet functionality requested but no BDB or SQLite support available.])
        fi
        enable_wallet=no
    fi
fi

if test "$use_usdt" != "no"; then
  AC_MSG_CHECKING([whether Userspace, Statically Defined Tracing tracepoints are supported])
  AC_COMPILE_IFELSE([
    AC_LANG_PROGRAM(
      [#include <sys/sdt.h>],
      [DTRACE_PROBE("context", "event");]
    )],
    [AC_MSG_RESULT([yes]); AC_DEFINE([ENABLE_TRACING], [1], [Define to 1 to enable tracepoints for Userspace, Statically Defined Tracing])],
    [AC_MSG_RESULT([no]); use_usdt=no;]
  )
fi
AM_CONDITIONAL([ENABLE_USDT_TRACEPOINTS], [test "$use_usdt" = "yes"])

if test "$build_l15noded$bitcoin_enable_qt$use_bench$use_tests" = "nononono"; then
  use_upnp=no
  use_natpmp=no
  use_zmq=no
fi

dnl Check for libminiupnpc (optional)
if test "$use_upnp" != "no"; then
  TEMP_CPPFLAGS="$CPPFLAGS"
  CPPFLAGS="$CPPFLAGS $MINIUPNPC_CPPFLAGS"
  AC_CHECK_HEADERS(
    [miniupnpc/miniupnpc.h miniupnpc/upnpcommands.h miniupnpc/upnperrors.h],
    [AC_CHECK_LIB([miniupnpc], [upnpDiscover], [MINIUPNPC_LIBS="$MINIUPNPC_LIBS -lminiupnpc"], [have_miniupnpc=no], [$MINIUPNPC_LIBS])],
    [have_miniupnpc=no]
  )

  dnl The minimum supported miniUPnPc API version is set to 17. This excludes
  dnl versions with known vulnerabilities.
  if test "$have_miniupnpc" != "no"; then
    AC_MSG_CHECKING([whether miniUPnPc API version is supported])
    AC_PREPROC_IFELSE([AC_LANG_PROGRAM([[
        @%:@include <miniupnpc/miniupnpc.h>
      ]], [[
        #if MINIUPNPC_API_VERSION >= 17
        // Everything is okay
        #else
        #  error miniUPnPc API version is too old
        #endif
      ]])],[
        AC_MSG_RESULT([yes])
      ],[
      AC_MSG_RESULT([no])
      AC_MSG_WARN([miniUPnPc API version < 17 is unsupported, disabling UPnP support.])
      have_miniupnpc=no
    ])
  fi
  CPPFLAGS="$TEMP_CPPFLAGS"
fi

dnl Check for libnatpmp (optional).
if test "$use_natpmp" != "no"; then
  TEMP_CPPFLAGS="$CPPFLAGS"
  CPPFLAGS="$CPPFLAGS $NATPMP_CPPFLAGS"
  AC_CHECK_HEADERS([natpmp.h],
                   [AC_CHECK_LIB([natpmp], [initnatpmp], [NATPMP_LIBS="$NATPMP_LIBS -lnatpmp"], [have_natpmp=no], [$NATPMP_LIBS])],
                   [have_natpmp=no])
  CPPFLAGS="$TEMP_CPPFLAGS"
fi

if test "$build_wallet$build_cli$build_tx$build_util$build_l15noded$bitcoin_enable_qt$use_tests$use_bench$enable_fuzz_binary" = "nonononononononono"; then
  use_boost=no
else
  use_boost=yes
fi

if test "$use_boost" = "yes"; then

  dnl Check for Boost headers
  AX_BOOST_BASE([1.64.0],[],[AC_MSG_ERROR([Boost is not available!])])
  if test "$want_boost" = "no"; then
    AC_MSG_ERROR([only libbitcoinconsensus can be built without Boost])
  fi

  dnl we don't use multi_index serialization
  BOOST_CPPFLAGS="$BOOST_CPPFLAGS -DBOOST_MULTI_INDEX_DISABLE_SERIALIZATION"

  dnl Prevent use of std::unary_function, which was removed in C++17,
  dnl and will generate warnings with newer compilers for Boost
  dnl older than 1.80.
  dnl See: https://github.com/boostorg/config/pull/430.
  AX_CHECK_PREPROC_FLAG([-DBOOST_NO_CXX98_FUNCTION_BASE], [BOOST_CPPFLAGS="$BOOST_CPPFLAGS -DBOOST_NO_CXX98_FUNCTION_BASE"], [], [$CXXFLAG_WERROR],
                        [AC_LANG_PROGRAM([[#include <boost/config.hpp>]])])

  if test "$enable_debug" = "yes" || test "$enable_fuzz" = "yes"; then
    BOOST_CPPFLAGS="$BOOST_CPPFLAGS -DBOOST_MULTI_INDEX_ENABLE_SAFE_MODE"
  fi

  if test "$suppress_external_warnings" != "no"; then
    BOOST_CPPFLAGS=SUPPRESS_WARNINGS($BOOST_CPPFLAGS)
  fi
fi

if test "$use_external_signer" != "no"; then
  AC_MSG_CHECKING([whether Boost.Process can be used])
  TEMP_CXXFLAGS="$CXXFLAGS"
  dnl Boost 1.78 requires the following workaround.
  dnl See: https://github.com/boostorg/process/issues/235
  CXXFLAGS="$CXXFLAGS -Wno-error=narrowing"
  TEMP_CPPFLAGS="$CPPFLAGS"
  CPPFLAGS="$CPPFLAGS $BOOST_CPPFLAGS"
  TEMP_LDFLAGS="$LDFLAGS"
  dnl Boost 1.73 and older require the following workaround.
  LDFLAGS="$LDFLAGS $PTHREAD_CFLAGS"
  AC_LINK_IFELSE([AC_LANG_PROGRAM([[
    #define BOOST_PROCESS_USE_STD_FS
    #include <boost/process.hpp>
  ]],[[
    namespace bp = boost::process;
    bp::opstream stdin_stream;
    bp::ipstream stdout_stream;
    bp::child c("dummy", bp::std_out > stdout_stream, bp::std_err > stdout_stream, bp::std_in < stdin_stream);
    stdin_stream << std::string{"test"} << std::endl;
    if (c.running()) c.terminate();
    c.wait();
    c.exit_code();
  ]])],
    [have_boost_process="yes"],
    [have_boost_process="no"])
  LDFLAGS="$TEMP_LDFLAGS"
  CPPFLAGS="$TEMP_CPPFLAGS"
  CXXFLAGS="$TEMP_CXXFLAGS"
  AC_MSG_RESULT([$have_boost_process])
  if test "$have_boost_process" = "yes"; then
    use_external_signer="yes"
    AC_DEFINE([ENABLE_EXTERNAL_SIGNER], [1], [Define if external signer support is enabled])
    AC_DEFINE([BOOST_PROCESS_USE_STD_FS], [1], [Defined to avoid Boost::Process trying to use Boost Filesystem])
  else
    if test "$use_external_signer" = "yes"; then
      AC_MSG_ERROR([External signing is not supported for this Boost version])
    fi
    use_external_signer="no";
  fi
fi
AM_CONDITIONAL([ENABLE_EXTERNAL_SIGNER], [test "$use_external_signer" = "yes"])

dnl Do not compile with syscall sandbox support when compiling under the sanitizers.
dnl The sanitizers introduce use of syscalls that are not typically used in bitcoind
dnl (such as execve when the sanitizers execute llvm-symbolizer).
if test "$use_sanitizers" != ""; then
  AC_MSG_WARN([Specifying --with-sanitizers forces --without-seccomp since the sanitizers introduce use of syscalls not allowed by the bitcoind syscall sandbox (-sandbox=<mode>).])
  seccomp_found=no
fi
if test "$seccomp_found" != "no"; then
  AC_MSG_CHECKING([for seccomp-bpf (Linux x86-64)])
  AC_PREPROC_IFELSE([AC_LANG_PROGRAM([[
      @%:@include <linux/seccomp.h>
    ]], [[
      #if !defined(__x86_64__)
      #  error Syscall sandbox is an experimental feature currently available only under Linux x86-64.
      #endif
    ]])],[
      AC_MSG_RESULT([yes])
      seccomp_found="yes"
      AC_DEFINE([USE_SYSCALL_SANDBOX], [1], [Define this symbol to build with syscall sandbox support.])
    ],[
      AC_MSG_RESULT([no])
      seccomp_found="no"
  ])
fi
dnl Currently only enable -sandbox=<mode> feature if seccomp is found.
dnl In the future, sandboxing could be also be supported with other
dnl sandboxing mechanisms besides seccomp.
use_syscall_sandbox=$seccomp_found
AM_CONDITIONAL([ENABLE_SYSCALL_SANDBOX], [test "$use_syscall_sandbox" != "no"])

dnl Check for reduced exports
if test "$use_reduce_exports" = "yes"; then
  AX_CHECK_COMPILE_FLAG([-fvisibility=hidden], [CORE_CXXFLAGS="$CORE_CXXFLAGS -fvisibility=hidden"],
  [AC_MSG_ERROR([Cannot set hidden symbol visibility. Use --disable-reduce-exports.])], [$CXXFLAG_WERROR])
  AX_CHECK_LINK_FLAG([-Wl,--exclude-libs,ALL], [RELDFLAGS="-Wl,--exclude-libs,ALL"], [], [$LDFLAG_WERROR])
fi

if test "$use_tests" = "yes"; then

  if test "$HEXDUMP" = ""; then
    AC_MSG_ERROR([hexdump is required for tests])
  fi
fi

dnl libevent check

use_libevent=no
if test "$build_cli$build_l15noded$bitcoin_enable_qt$enable_fuzz_binary$use_tests$use_bench" != "nononononono"; then
  PKG_CHECK_MODULES([EVENT], [libevent >= 2.1.8], [use_libevent=yes], [AC_MSG_ERROR([libevent version 2.1.8 or greater not found.])])
  if test "$TARGET_OS" != "windows"; then
    PKG_CHECK_MODULES([EVENT_PTHREADS], [libevent_pthreads >= 2.1.8], [], [AC_MSG_ERROR([libevent_pthreads version 2.1.8 or greater not found.])])
  fi

  if test "$suppress_external_warnings" != "no"; then
    EVENT_CFLAGS=SUPPRESS_WARNINGS($EVENT_CFLAGS)
  fi
fi

if test x$use_libevent = xyes; then
  TEMP_CXXFLAGS="$CXXFLAGS"
  CXXFLAGS="$CXXFLAGS $EVENT_CFLAGS"
  AC_MSG_CHECKING([if evhttp_connection_get_peer expects const char**])
  AC_COMPILE_IFELSE([AC_LANG_PROGRAM([[
      #include <cstdint>
      #include <event2/http.h>
    ]], [[
      evhttp_connection *conn = (evhttp_connection *)1;
      const char *host;
      uint16_t port;

      evhttp_connection_get_peer(conn, &host, &port);
    ]])],
    [ AC_MSG_RESULT([yes]); AC_DEFINE([HAVE_EVHTTP_CONNECTION_GET_PEER_CONST_CHAR], [1], [Define this symbol if evhttp_connection_get_peer expects const char**]) ],
    [ AC_MSG_RESULT([no]) ]
  )
  CXXFLAGS="$TEMP_CXXFLAGS"
fi

dnl QR Code encoding library check

if test "$use_qr" != "no"; then
  BITCOIN_QT_CHECK([PKG_CHECK_MODULES([QR], [libqrencode], [have_qrencode=yes], [have_qrencode=no])])
fi


if test "$use_zmq" = "yes"; then
  AC_DEFINE(ENABLE_ZMQ, 1, [build with ZMQ subscription module])
  dnl Assume libzmq was built for static linking
  case $host in
    *mingw*)
      ZMQ_CPPFLAGS="$ZMQ_CPPFLAGS -DZMQ_STATIC"
    ;;
  esac
fi


dnl libmultiprocess library check

libmultiprocess_found=no
if test "$with_libmultiprocess" = "yes" || test "$with_libmultiprocess" = "auto"; then
  PKG_CHECK_MODULES([LIBMULTIPROCESS], [libmultiprocess], [
     libmultiprocess_found=yes;
     libmultiprocess_prefix=`$PKG_CONFIG --variable=prefix libmultiprocess`;
  ], [true])
elif test "$with_libmultiprocess" != "no"; then
  AC_MSG_ERROR([--with-libmultiprocess=$with_libmultiprocess value is not yes, auto, or no])
fi

dnl Enable multiprocess check

if test "$enable_multiprocess" = "yes"; then
  if test "$libmultiprocess_found" != "yes"; then
    AC_MSG_ERROR([--enable-multiprocess=yes option specified but libmultiprocess library was not found. May need to install libmultiprocess library, or specify install path with PKG_CONFIG_PATH environment variable. Running 'pkg-config --debug libmultiprocess' may be helpful for debugging.])
  fi
  build_multiprocess=yes
elif test "$enable_multiprocess" = "auto"; then
  build_multiprocess=$libmultiprocess_found
else
  build_multiprocess=no
fi

AM_CONDITIONAL([BUILD_MULTIPROCESS], [test "$build_multiprocess" = "yes"])
AM_CONDITIONAL([BUILD_BITCOIN_NODE], [test "$build_multiprocess" = "yes"])
AM_CONDITIONAL([BUILD_BITCOIN_GUI], [test "$build_multiprocess" = "yes"])

dnl codegen tools check

if test "$build_multiprocess" != "no"; then
  if test "$with_mpgen" = "yes" || test "$with_mpgen" = "auto"; then
    MPGEN_PREFIX="$libmultiprocess_prefix"
  elif test "$with_mpgen" != "no"; then
    MPGEN_PREFIX="$with_mpgen";
  fi
  AC_SUBST(MPGEN_PREFIX)
fi

AC_MSG_CHECKING([whether to build l15noded])
AM_CONDITIONAL([BUILD_BITCOIND], [test $build_l15noded = "yes"])
AC_MSG_RESULT($build_l15noded)

AC_MSG_CHECKING([whether to build l15node-cli])
AM_CONDITIONAL([BUILD_BITCOIN_CLI], [test $build_cli = "yes"])
AC_MSG_RESULT($build_cli)

AC_MSG_CHECKING([whether to build l15node-tx])
AM_CONDITIONAL([BUILD_BITCOIN_TX], [test $build_tx = "yes"])
AC_MSG_RESULT($build_tx)

AC_MSG_CHECKING([whether to build l15node-wallet])
AM_CONDITIONAL([BUILD_BITCOIN_WALLET], [test $build_wallet = "yes"])
AC_MSG_RESULT($build_wallet)

AC_MSG_CHECKING([whether to build l15node-util])
AM_CONDITIONAL([BUILD_BITCOIN_UTIL], [test $build_util = "yes"])
AC_MSG_RESULT($build_util)

AC_MSG_CHECKING([whether to build experimental chainstate])
if test "$build_chainstate" = "yes"; then
  if test "$build_experimental_kernel_lib" = "no"; then
    AC_MSG_ERROR([experimental chainstate cannot be built without the experimental bitcoinkernel library. Use --with-experimental-kernel-lib]);
  fi
fi
AM_CONDITIONAL([BUILD_BITCOIN_CHAINSTATE], [test $build_chainstate = "yes"])
AC_MSG_RESULT($build_chainstate)

AC_MSG_CHECKING([whether to build libraries])
AM_CONDITIONAL([BUILD_BITCOIN_LIBS], [test $build_bitcoin_libs = "yes"])

if test "$build_bitcoin_libs" = "yes"; then
  AC_DEFINE([HAVE_CONSENSUS_LIB], [1], [Define this symbol if the consensus lib has been built])
  AC_CONFIG_FILES([libbitcoinconsensus.pc:libbitcoinconsensus.pc.in])
fi

AM_CONDITIONAL([BUILD_BITCOIN_KERNEL_LIB], [test "$build_experimental_kernel_lib" != "no" && ( test "$build_experimental_kernel_lib" = "yes" || test "$build_chainstate" = "yes" )])

AC_MSG_RESULT($build_bitcoin_libs)

AC_LANG_POP

if test "$use_ccache" != "no"; then
  AC_MSG_CHECKING([if ccache should be used])
  if test "$CCACHE" = ""; then
    if test "$use_ccache" = "yes"; then
      AC_MSG_ERROR([ccache not found.]);
    else
      use_ccache=no
    fi
  else
    use_ccache=yes
    CC="$ac_cv_path_CCACHE $CC"
    CXX="$ac_cv_path_CCACHE $CXX"
  fi
  AC_MSG_RESULT($use_ccache)
  if test "$use_ccache" = "yes"; then
    AX_CHECK_COMPILE_FLAG([-fdebug-prefix-map=A=B], [DEBUG_CXXFLAGS="$DEBUG_CXXFLAGS -fdebug-prefix-map=\$(abs_top_srcdir)=."], [], [$CXXFLAG_WERROR])
    AX_CHECK_PREPROC_FLAG([-fmacro-prefix-map=A=B], [DEBUG_CPPFLAGS="$DEBUG_CPPFLAGS -fmacro-prefix-map=\$(abs_top_srcdir)=."], [], [$CXXFLAG_WERROR])
  fi
fi

dnl enable wallet
AC_MSG_CHECKING([if wallet should be enabled])
if test "$enable_wallet" != "no"; then
  AC_MSG_RESULT([yes])
  AC_DEFINE_UNQUOTED([ENABLE_WALLET],[1],[Define to 1 to enable wallet functions])
  enable_wallet=yes

else
  AC_MSG_RESULT([no])
fi

dnl enable upnp support
AC_MSG_CHECKING([whether to build with support for UPnP])
if test "$have_miniupnpc" = "no"; then
  if test "$use_upnp" = "yes"; then
     AC_MSG_ERROR([UPnP requested but cannot be built. Use --without-miniupnpc])
  fi
  AC_MSG_RESULT([no])
  use_upnp=no
else
  if test "$use_upnp" != "no"; then
    AC_MSG_RESULT([yes])
    use_upnp=yes
    AC_DEFINE([USE_UPNP], [1], [Define to 1 if UPnP support should be compiled in.])
    if test "$TARGET_OS" = "windows"; then
      MINIUPNPC_CPPFLAGS="$MINIUPNPC_CPPFLAGS -DSTATICLIB -DMINIUPNP_STATICLIB"
    fi
  else
    AC_MSG_RESULT([no])
  fi
fi

dnl Enable NAT-PMP support.
AC_MSG_CHECKING([whether to build with support for NAT-PMP])
if test "$have_natpmp" = "no"; then
  if test "$use_natpmp" = "yes"; then
     AC_MSG_ERROR([NAT-PMP requested but cannot be built. Use --without-natpmp])
  fi
  AC_MSG_RESULT([no])
  use_natpmp=no
else
  if test "$use_natpmp" != "no"; then
    AC_MSG_RESULT([yes])
    use_natpmp=yes
    AC_DEFINE([USE_NATPMP], [1], [Define to 1 if UPnP support should be compiled in.])
    if test "$TARGET_OS" = "windows"; then
      NATPMP_CPPFLAGS="$NATPMP_CPPFLAGS -DSTATICLIB -DNATPMP_STATICLIB"
    fi
  else
    AC_MSG_RESULT([no])
  fi
fi

dnl these are only used when qt is enabled
BUILD_TEST_QT=""
if test "$bitcoin_enable_qt" != "no"; then
  dnl enable dbus support
  AC_MSG_CHECKING([whether to build GUI with support for D-Bus])
  if test "$bitcoin_enable_qt_dbus" != "no"; then
    AC_DEFINE([USE_DBUS], [1], [Define if dbus support should be compiled in])
  fi
  AC_MSG_RESULT([$bitcoin_enable_qt_dbus])

  dnl enable qr support
  AC_MSG_CHECKING([whether to build GUI with support for QR codes])
  if test "$have_qrencode" = "no"; then
    if test "$use_qr" = "yes"; then
      AC_MSG_ERROR([QR support requested but cannot be built. Use --without-qrencode])
    fi
    use_qr=no
  else
    if test "$use_qr" != "no"; then
      AC_DEFINE([USE_QRCODE], [1], [Define if QR support should be compiled in])
      use_qr=yes
    fi
  fi
  AC_MSG_RESULT([$use_qr])

  if test "$XGETTEXT" = ""; then
    AC_MSG_WARN([xgettext is required to update qt translations])
  fi

  AC_MSG_CHECKING([whether to build test_bitcoin-qt])
  if test "$use_gui_tests$bitcoin_enable_qt_test" = "yesyes"; then
    AC_MSG_RESULT([yes])
    BUILD_TEST_QT="yes"
  else
    AC_MSG_RESULT([no])
  fi
fi

AM_CONDITIONAL([ENABLE_ZMQ], [test "$use_zmq" = "yes"])

AC_MSG_CHECKING([whether to build test_bitcoin])
if test "$use_tests" = "yes"; then
  if test "$enable_fuzz" = "yes"; then
    AC_MSG_RESULT([no, because fuzzing is enabled])
  else
    AC_MSG_RESULT([yes])
  fi
  BUILD_TEST="yes"
else
  AC_MSG_RESULT([no])
  BUILD_TEST=""
fi

AC_MSG_CHECKING([whether to reduce exports])
if test "$use_reduce_exports" = "yes"; then
  AC_MSG_RESULT([yes])
else
  AC_MSG_RESULT([no])
fi

if test "$build_wallet$build_cli$build_tx$build_util$build_bitcoin_libs$build_l15noded$bitcoin_enable_qt$enable_fuzz_binary$use_bench$use_tests" = "nononononononononono"; then
  AC_MSG_ERROR([No targets! Please specify at least one of: --with-utils --with-libs --with-daemon --with-gui --enable-fuzz(-binary) --enable-bench or --enable-tests])
fi

AM_CONDITIONAL([TARGET_DARWIN], [test "$TARGET_OS" = "darwin"])
AM_CONDITIONAL([BUILD_DARWIN], [test "$BUILD_OS" = "darwin"])
AM_CONDITIONAL([TARGET_LINUX], [test "$TARGET_OS" = "linux"])
AM_CONDITIONAL([TARGET_WINDOWS], [test "$TARGET_OS" = "windows"])
AM_CONDITIONAL([ENABLE_WALLET], [test "$enable_wallet" = "yes"])
AM_CONDITIONAL([USE_SQLITE], [test "$use_sqlite" = "yes"])
AM_CONDITIONAL([USE_BDB], [test "$use_bdb" = "yes"])
AM_CONDITIONAL([ENABLE_TESTS], [test "$BUILD_TEST" = "yes"])
AM_CONDITIONAL([ENABLE_FUZZ], [test "$enable_fuzz" = "yes"])
AM_CONDITIONAL([ENABLE_FUZZ_BINARY], [test "$enable_fuzz_binary" = "yes"])
AM_CONDITIONAL([ENABLE_QT], [test "$bitcoin_enable_qt" = "yes"])
AM_CONDITIONAL([ENABLE_QT_TESTS], [test "$BUILD_TEST_QT" = "yes"])
AM_CONDITIONAL([ENABLE_BENCH], [test "$use_bench" = "yes"])
AM_CONDITIONAL([USE_QRCODE], [test "$use_qr" = "yes"])
AM_CONDITIONAL([USE_LCOV], [test "$use_lcov" = "yes"])
AM_CONDITIONAL([USE_LIBEVENT], [test "$use_libevent" = "yes"])
AM_CONDITIONAL([HARDEN], [test "$use_hardening" = "yes"])
AM_CONDITIONAL([ENABLE_SSE42], [test "$enable_sse42" = "yes"])
AM_CONDITIONAL([ENABLE_SSE41], [test "$enable_sse41" = "yes"])
AM_CONDITIONAL([ENABLE_AVX2], [test "$enable_avx2" = "yes"])
AM_CONDITIONAL([ENABLE_X86_SHANI], [test "$enable_x86_shani" = "yes"])
AM_CONDITIONAL([ENABLE_ARM_CRC], [test "$enable_arm_crc" = "yes"])
AM_CONDITIONAL([ENABLE_ARM_SHANI], [test "$enable_arm_shani" = "yes"])
AM_CONDITIONAL([USE_ASM], [test "$use_asm" = "yes"])
AM_CONDITIONAL([WORDS_BIGENDIAN], [test "$ac_cv_c_bigendian" = "yes"])
AM_CONDITIONAL([USE_NATPMP], [test "$use_natpmp" = "yes"])
AM_CONDITIONAL([USE_UPNP], [test "$use_upnp" = "yes"])

dnl for minisketch
AM_CONDITIONAL([ENABLE_CLMUL], [test "$enable_clmul" = "yes"])
AM_CONDITIONAL([HAVE_CLZ], [test "$have_clzl$have_clzll" = "yesyes"])

AC_DEFINE([CLIENT_VERSION_MAJOR], [_CLIENT_VERSION_MAJOR], [Major version])
AC_DEFINE([CLIENT_VERSION_MINOR], [_CLIENT_VERSION_MINOR], [Minor version])
AC_DEFINE([CLIENT_VERSION_BUILD], [_CLIENT_VERSION_BUILD], [Version Build])
AC_DEFINE([CLIENT_VERSION_IS_RELEASE], [_CLIENT_VERSION_IS_RELEASE], [Version is release])
AC_DEFINE([COPYRIGHT_YEAR], [_COPYRIGHT_YEAR], [Copyright year])
AC_DEFINE([COPYRIGHT_HOLDERS], ["_COPYRIGHT_HOLDERS"], [Copyright holder(s) before %s replacement])
AC_DEFINE([COPYRIGHT_HOLDERS_SUBSTITUTION], ["_COPYRIGHT_HOLDERS_SUBSTITUTION"], [Replacement for %s in copyright holders string])
define(_COPYRIGHT_HOLDERS_FINAL, [patsubst(_COPYRIGHT_HOLDERS, [%s], [_COPYRIGHT_HOLDERS_SUBSTITUTION])])
AC_DEFINE([COPYRIGHT_HOLDERS_FINAL], ["_COPYRIGHT_HOLDERS_FINAL"], [Copyright holder(s)])
AC_SUBST(CLIENT_VERSION_MAJOR, _CLIENT_VERSION_MAJOR)
AC_SUBST(CLIENT_VERSION_MINOR, _CLIENT_VERSION_MINOR)
AC_SUBST(CLIENT_VERSION_BUILD, _CLIENT_VERSION_BUILD)
AC_SUBST(CLIENT_VERSION_IS_RELEASE, _CLIENT_VERSION_IS_RELEASE)
AC_SUBST(COPYRIGHT_YEAR, _COPYRIGHT_YEAR)
AC_SUBST(COPYRIGHT_HOLDERS, "_COPYRIGHT_HOLDERS")
AC_SUBST(COPYRIGHT_HOLDERS_SUBSTITUTION, "_COPYRIGHT_HOLDERS_SUBSTITUTION")
AC_SUBST(COPYRIGHT_HOLDERS_FINAL, "_COPYRIGHT_HOLDERS_FINAL")
AC_SUBST(L15NODE_DAEMON_NAME)
AC_SUBST(L15NODE_GUI_NAME)
AC_SUBST(L15NODE_TEST_NAME)
AC_SUBST(L15NODE_CLI_NAME)
AC_SUBST(L15NODE_TX_NAME)
AC_SUBST(L15NODE_UTIL_NAME)
AC_SUBST(L15NODE_CHAINSTATE_NAME)
AC_SUBST(L15NODE_WALLET_TOOL_NAME)
AC_SUBST(L15NODE_MP_NODE_NAME)
AC_SUBST(L15NODE_MP_GUI_NAME)

AC_SUBST(RELDFLAGS)
AC_SUBST(CORE_LDFLAGS)
AC_SUBST(CORE_CPPFLAGS)
AC_SUBST(CORE_CXXFLAGS)
AC_SUBST(DEBUG_CPPFLAGS)
AC_SUBST(WARN_CXXFLAGS)
AC_SUBST(NOWARN_CXXFLAGS)
AC_SUBST(DEBUG_CXXFLAGS)
AC_SUBST(ERROR_CXXFLAGS)
AC_SUBST(GPROF_CXXFLAGS)
AC_SUBST(GPROF_LDFLAGS)
AC_SUBST(HARDENED_CXXFLAGS)
AC_SUBST(HARDENED_CPPFLAGS)
AC_SUBST(HARDENED_LDFLAGS)
AC_SUBST(LTO_CXXFLAGS)
AC_SUBST(LTO_LDFLAGS)
AC_SUBST(PIC_FLAGS)
AC_SUBST(PIE_FLAGS)
AC_SUBST(SANITIZER_CXXFLAGS)
AC_SUBST(SANITIZER_LDFLAGS)
AC_SUBST(SSE42_CXXFLAGS)
AC_SUBST(SSE41_CXXFLAGS)
AC_SUBST(CLMUL_CXXFLAGS)
AC_SUBST(AVX2_CXXFLAGS)
AC_SUBST(X86_SHANI_CXXFLAGS)
AC_SUBST(ARM_CRC_CXXFLAGS)
AC_SUBST(ARM_SHANI_CXXFLAGS)
AC_SUBST(LIBTOOL_APP_LDFLAGS)
AC_SUBST(USE_SQLITE)
AC_SUBST(USE_BDB)
AC_SUBST(ENABLE_EXTERNAL_SIGNER)
AC_SUBST(USE_UPNP)
AC_SUBST(USE_QRCODE)
AC_SUBST(TESTDEFS)
AC_SUBST(MINIUPNPC_CPPFLAGS)
AC_SUBST(MINIUPNPC_LIBS)
AC_SUBST(NATPMP_CPPFLAGS)
AC_SUBST(NATPMP_LIBS)
AC_SUBST(HAVE_GMTIME_R)
AC_SUBST(HAVE_FDATASYNC)
AC_SUBST(HAVE_FULLFSYNC)
AC_SUBST(HAVE_O_CLOEXEC)
AC_SUBST(HAVE_BUILTIN_PREFETCH)
AC_SUBST(HAVE_MM_PREFETCH)
AC_SUBST(HAVE_STRONG_GETAUXVAL)
AC_SUBST(ANDROID_ARCH)
AC_SUBST(HAVE_EVHTTP_CONNECTION_GET_PEER_CONST_CHAR)
AC_CONFIG_FILES([Makefile src/Makefile doc/man/Makefile share/setup.nsi share/qt/Info.plist test/config.ini])
AC_CONFIG_FILES([contrib/devtools/split-debug.sh],[chmod +x contrib/devtools/split-debug.sh])
AM_COND_IF([HAVE_DOXYGEN], [AC_CONFIG_FILES([doc/Doxyfile])])
AC_CONFIG_LINKS([contrib/devtools/iwyu/bitcoin.core.imp:contrib/devtools/iwyu/bitcoin.core.imp])
AC_CONFIG_LINKS([contrib/filter-lcov.py:contrib/filter-lcov.py])
AC_CONFIG_LINKS([contrib/macdeploy/background.tiff:contrib/macdeploy/background.tiff])
AC_CONFIG_LINKS([src/.bear-tidy-config:src/.bear-tidy-config])
AC_CONFIG_LINKS([src/.clang-tidy:src/.clang-tidy])
AC_CONFIG_LINKS([test/functional/test_runner.py:test/functional/test_runner.py])
AC_CONFIG_LINKS([test/fuzz/test_runner.py:test/fuzz/test_runner.py])
AC_CONFIG_LINKS([test/util/test_runner.py:test/util/test_runner.py])
AC_CONFIG_LINKS([test/util/rpcauth-test.py:test/util/rpcauth-test.py])
AC_CONFIG_LINKS([src/qt/Makefile:src/qt/Makefile])
AC_CONFIG_LINKS([src/qt/test/Makefile:src/qt/test/Makefile])
AC_CONFIG_LINKS([src/test/Makefile:src/test/Makefile])

dnl boost's m4 checks do something really nasty: they export these vars. As a
dnl result, they leak into secp256k1's configure and crazy things happen.
dnl Until this is fixed upstream and we've synced, we'll just un-export them.
CPPFLAGS_TEMP="$CPPFLAGS"
unset CPPFLAGS
CPPFLAGS="$CPPFLAGS_TEMP"

ac_configure_args="${ac_configure_args} --disable-shared --with-pic --enable-benchmark=no --enable-module-recovery --disable-module-ecdh"
AC_CONFIG_SUBDIRS([src/secp256k1])

AC_OUTPUT

dnl Replace the BUILDDIR path with the correct Windows path if compiling on Native Windows
case ${OS} in
   *Windows*)
     sed  's/BUILDDIR="\/\([[a-z]]\)/BUILDDIR="\1:/'  test/config.ini > test/config-2.ini
     mv test/config-2.ini test/config.ini
   ;;
esac

echo
echo "Options used to compile and link:"
echo "  external signer = $use_external_signer"
echo "  multiprocess    = $build_multiprocess"
echo "  with experimental syscall sandbox support = $use_syscall_sandbox"
echo "  with libs       = $build_bitcoin_libs"
echo "  with wallet     = $enable_wallet"
if test "$enable_wallet" != "no"; then
    echo "    with sqlite   = $use_sqlite"
    echo "    with bdb      = $use_bdb"
fi
echo "  with gui / qt   = $bitcoin_enable_qt"
if test $bitcoin_enable_qt != "no"; then
    echo "    with qr       = $use_qr"
fi
echo "  with zmq        = $use_zmq"
if test $enable_fuzz = "no"; then
    echo "  with test       = $use_tests"
else
    echo "  with test       = not building test_bitcoin because fuzzing is enabled"
fi
echo "  with fuzz binary = $enable_fuzz_binary"
echo "  with bench      = $use_bench"
echo "  with upnp       = $use_upnp"
echo "  with natpmp     = $use_natpmp"
echo "  use asm         = $use_asm"
echo "  USDT tracing    = $use_usdt"
echo "  sanitizers      = $use_sanitizers"
echo "  debug enabled   = $enable_debug"
echo "  gprof enabled   = $enable_gprof"
echo "  werror          = $enable_werror"
echo "  LTO             = $enable_lto"
echo
echo "  target os       = $host_os"
echo "  build os        = $build_os"
echo
echo "  CC              = $CC"
echo "  CFLAGS          = $PTHREAD_CFLAGS $CFLAGS"
echo "  CPPFLAGS        = $DEBUG_CPPFLAGS $HARDENED_CPPFLAGS $CORE_CPPFLAGS $CPPFLAGS"
echo "  CXX             = $CXX"
echo "  CXXFLAGS        = $LTO_CXXFLAGS $DEBUG_CXXFLAGS $HARDENED_CXXFLAGS $WARN_CXXFLAGS $NOWARN_CXXFLAGS $ERROR_CXXFLAGS $GPROF_CXXFLAGS $CORE_CXXFLAGS $CXXFLAGS"
echo "  LDFLAGS         = $LTO_LDFLAGS $PTHREAD_LIBS $HARDENED_LDFLAGS $GPROF_LDFLAGS $CORE_LDFLAGS $LDFLAGS"
echo "  AR              = $AR"
echo "  ARFLAGS         = $ARFLAGS"
echo "  wasm bind       = $wasm_bind"
echo "  python bind     = $pybind"
echo<|MERGE_RESOLUTION|>--- conflicted
+++ resolved
@@ -336,17 +336,25 @@
     [enable_lto=$enableval],
     [enable_lto=no])
 
-<<<<<<< HEAD
 AC_ARG_ENABLE([wasm-module],
               [AS_HELP_STRING([--enable-wasm-module], [Enable plugin API binding for WebAssembly (disabled by default)])],
               [],
               [enable_wasm_module=no])
 
+AC_ARG_ENABLE([python-module],
+              [AS_HELP_STRING([--enable-python-module], [Enable binding for Python using SWIG (disabled by default)])],
+              [],
+              [enable_python_module=no])
+
+AC_ARG_ENABLE([plugin-api],
+              [AS_HELP_STRING([--enable-plugin-api], [Enable binding for Python using SWIG (disabled by default)])],
+              [],
+              [enable_plugin_api=no])
+
 AM_CONDITIONAL([WASM_BIND], [test "$enable_wasm_module" = "yes"])
-
-
-=======
->>>>>>> 362d750d
+AM_CONDITIONAL([PYTHON_BIND], [test "$enable_python_module" = "yes"])
+AM_CONDITIONAL([PLUGIN_API], [test "$enable_plugin_api" = "yes"])
+
 AC_LANG_PUSH([C++])
 
 dnl Check for a flag to turn compiler warnings into errors. This is helpful for checks which may
@@ -700,22 +708,6 @@
   [build_l15noded=$withval],
   [build_l15noded=yes])
 
-<<<<<<< HEAD
-=======
-AC_ARG_ENABLE([wasm-bind],
-              [AS_HELP_STRING([--enable-wasm-bind], [Enable binding for WebAssembly (disabled by default)])],
-              [wasm_bind=$enableval],
-              [wasm_bind=no])
-
-AC_ARG_ENABLE([pybind],
-              [AS_HELP_STRING([--enable-pybind], [Enable binding for Python using SWIG (disabled by default)])],
-              [pybind=$enableval],
-              [pybind=no])
-
-AM_CONDITIONAL([WASM_BIND], [test "$wasm_bind" = "yes"])
-AM_CONDITIONAL([PYTHON_BIND], [test "$pybind" = "yes"])
-AM_CONDITIONAL([PLUGIN_API], [test "$wasm_bind" = "yes" -o "$pybind" = "yes"])
->>>>>>> 362d750d
 
 case $host in
   *mingw*)
@@ -2076,6 +2068,7 @@
 echo "  LDFLAGS         = $LTO_LDFLAGS $PTHREAD_LIBS $HARDENED_LDFLAGS $GPROF_LDFLAGS $CORE_LDFLAGS $LDFLAGS"
 echo "  AR              = $AR"
 echo "  ARFLAGS         = $ARFLAGS"
-echo "  wasm bind       = $wasm_bind"
-echo "  python bind     = $pybind"
+echo "  wasm module     = $enable_wasm_module"
+echo "  python bind     = $enable_python_module"
+echo "  plugin api     =  $enable_plugin_api"
 echo