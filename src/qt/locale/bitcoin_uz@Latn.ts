--- conflicted
+++ resolved
@@ -338,19 +338,7 @@
     </message>
     </context>
 <context>
-<<<<<<< HEAD
-    <name>L15GUI</name>
-    <message numerus="yes">
-        <source>Processed %n block(s) of transaction history.</source>
-        <translation type="unfinished">
-            <numerusform />
-            <numerusform />
-        </translation>
-    </message>
-    <message numerus="yes">
-        <source>%n active connection(s) to L15 network.</source>
-=======
-    <name>bitcoin-core</name>
+    <name>l15-core</name>
     <message>
         <source>Settings file could not be read</source>
         <translation type="unfinished">Sozlamalar fayli o'qishga yaroqsiz</translation>
@@ -377,7 +365,7 @@
     </message>
 </context>
 <context>
-    <name>BitcoinGUI</name>
+    <name>L15GUI</name>
     <message>
         <source>&amp;Overview</source>
         <translation type="unfinished">&amp;Umumiy ko'rinish</translation>
@@ -436,7 +424,6 @@
     </message>
     <message>
         <source>Network activity disabled.</source>
->>>>>>> 8e7179aa
         <extracomment>A substring of the tooltip.</extracomment>
         <translation type="unfinished">Mobil tarmoq faoliyati o'chirilgan</translation>
     </message>
@@ -709,7 +696,7 @@
         <translation type="unfinished">Ko'&amp;rsatish</translation>
     </message>
     <message numerus="yes">
-        <source>%n active connection(s) to Bitcoin network.</source>
+        <source>%n active connection(s) to L15 network.</source>
         <extracomment>A substring of the tooltip.</extracomment>
         <translation type="unfinished">
             <numerusform>Bitkoin tarmog'iga %n aktiv ulanishlar.</numerusform>
