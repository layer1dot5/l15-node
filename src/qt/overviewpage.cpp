// Copyright (c) 2011-2022 The Bitcoin Core developers
// Distributed under the MIT software license, see the accompanying
// file COPYING or http://www.opensource.org/licenses/mit-license.php.

#include <qt/overviewpage.h>
#include <qt/forms/ui_overviewpage.h>

#include <qt/bitcoinunits.h>
#include <qt/clientmodel.h>
#include <qt/guiconstants.h>
#include <qt/guiutil.h>
#include <qt/optionsmodel.h>
#include <qt/platformstyle.h>
#include <qt/transactionfilterproxy.h>
#include <qt/transactionoverviewwidget.h>
#include <qt/transactiontablemodel.h>
#include <qt/walletmodel.h>

#include <QAbstractItemDelegate>
#include <QApplication>
#include <QDateTime>
#include <QPainter>
#include <QStatusTipEvent>

#include <algorithm>
#include <map>

#define DECORATION_SIZE 54
#define NUM_ITEMS 5

Q_DECLARE_METATYPE(interfaces::WalletBalances)

class TxViewDelegate : public QAbstractItemDelegate
{
    Q_OBJECT
public:
<<<<<<< HEAD
    explicit TxViewDelegate(const PlatformStyle *_platformStyle, QObject *parent=nullptr):
        QAbstractItemDelegate(parent), unit(BitcoinUnit::L15SR),
        platformStyle(_platformStyle)
=======
    explicit TxViewDelegate(const PlatformStyle* _platformStyle, QObject* parent = nullptr)
        : QAbstractItemDelegate(parent), platformStyle(_platformStyle)
>>>>>>> 8e7179aa
    {
        connect(this, &TxViewDelegate::width_changed, this, &TxViewDelegate::sizeHintChanged);
    }

    inline void paint(QPainter *painter, const QStyleOptionViewItem &option,
                      const QModelIndex &index ) const override
    {
        painter->save();

        QIcon icon = qvariant_cast<QIcon>(index.data(TransactionTableModel::RawDecorationRole));
        QRect mainRect = option.rect;
        QRect decorationRect(mainRect.topLeft(), QSize(DECORATION_SIZE, DECORATION_SIZE));
        int xspace = DECORATION_SIZE + 8;
        int ypad = 6;
        int halfheight = (mainRect.height() - 2*ypad)/2;
        QRect amountRect(mainRect.left() + xspace, mainRect.top()+ypad, mainRect.width() - xspace, halfheight);
        QRect addressRect(mainRect.left() + xspace, mainRect.top()+ypad+halfheight, mainRect.width() - xspace, halfheight);
        icon = platformStyle->SingleColorIcon(icon);
        icon.paint(painter, decorationRect);

        QDateTime date = index.data(TransactionTableModel::DateRole).toDateTime();
        QString address = index.data(Qt::DisplayRole).toString();
        qint64 amount = index.data(TransactionTableModel::AmountRole).toLongLong();
        bool confirmed = index.data(TransactionTableModel::ConfirmedRole).toBool();
        QVariant value = index.data(Qt::ForegroundRole);
        QColor foreground = option.palette.color(QPalette::Text);
        if(value.canConvert<QBrush>())
        {
            QBrush brush = qvariant_cast<QBrush>(value);
            foreground = brush.color();
        }

        if (index.data(TransactionTableModel::WatchonlyRole).toBool()) {
            QIcon iconWatchonly = qvariant_cast<QIcon>(index.data(TransactionTableModel::WatchonlyDecorationRole));
            QRect watchonlyRect(addressRect.left(), addressRect.top(), 16, addressRect.height());
            iconWatchonly = platformStyle->TextColorIcon(iconWatchonly);
            iconWatchonly.paint(painter, watchonlyRect);
            addressRect.setLeft(addressRect.left() + watchonlyRect.width() + 5);
        }

        painter->setPen(foreground);
        QRect boundingRect;
        painter->drawText(addressRect, Qt::AlignLeft | Qt::AlignVCenter, address, &boundingRect);

        if(amount < 0)
        {
            foreground = COLOR_NEGATIVE;
        }
        else if(!confirmed)
        {
            foreground = COLOR_UNCONFIRMED;
        }
        else
        {
            foreground = option.palette.color(QPalette::Text);
        }
        painter->setPen(foreground);
        QString amountText = BitcoinUnits::formatWithUnit(unit, amount, true, BitcoinUnits::SeparatorStyle::ALWAYS);
        if(!confirmed)
        {
            amountText = QString("[") + amountText + QString("]");
        }

        QRect amount_bounding_rect;
        painter->drawText(amountRect, Qt::AlignRight | Qt::AlignVCenter, amountText, &amount_bounding_rect);

        painter->setPen(option.palette.color(QPalette::Text));
        QRect date_bounding_rect;
        painter->drawText(amountRect, Qt::AlignLeft | Qt::AlignVCenter, GUIUtil::dateTimeStr(date), &date_bounding_rect);

        // 0.4*date_bounding_rect.width() is used to visually distinguish a date from an amount.
        const int minimum_width = 1.4 * date_bounding_rect.width() + amount_bounding_rect.width();
        const auto search = m_minimum_width.find(index.row());
        if (search == m_minimum_width.end() || search->second != minimum_width) {
            m_minimum_width[index.row()] = minimum_width;
            Q_EMIT width_changed(index);
        }

        painter->restore();
    }

    inline QSize sizeHint(const QStyleOptionViewItem &option, const QModelIndex &index) const override
    {
        const auto search = m_minimum_width.find(index.row());
        const int minimum_text_width = search == m_minimum_width.end() ? 0 : search->second;
        return {DECORATION_SIZE + 8 + minimum_text_width, DECORATION_SIZE};
    }

    BitcoinUnit unit{BitcoinUnit::BTC};

Q_SIGNALS:
    //! An intermediate signal for emitting from the `paint() const` member function.
    void width_changed(const QModelIndex& index) const;

private:
    const PlatformStyle* platformStyle;
    mutable std::map<int, int> m_minimum_width;
};

#include <qt/overviewpage.moc>

OverviewPage::OverviewPage(const PlatformStyle *platformStyle, QWidget *parent) :
    QWidget(parent),
    ui(new Ui::OverviewPage),
    m_platform_style{platformStyle},
    txdelegate(new TxViewDelegate(platformStyle, this))
{
    ui->setupUi(this);

    // use a SingleColorIcon for the "out of sync warning" icon
    QIcon icon = m_platform_style->SingleColorIcon(QStringLiteral(":/icons/warning"));
    ui->labelTransactionsStatus->setIcon(icon);
    ui->labelWalletStatus->setIcon(icon);

    // Recent transactions
    ui->listTransactions->setItemDelegate(txdelegate);
    ui->listTransactions->setIconSize(QSize(DECORATION_SIZE, DECORATION_SIZE));
    ui->listTransactions->setMinimumHeight(NUM_ITEMS * (DECORATION_SIZE + 2));
    ui->listTransactions->setAttribute(Qt::WA_MacShowFocusRect, false);

    connect(ui->listTransactions, &TransactionOverviewWidget::clicked, this, &OverviewPage::handleTransactionClicked);

    // start with displaying the "out of sync" warnings
    showOutOfSyncWarning(true);
    connect(ui->labelWalletStatus, &QPushButton::clicked, this, &OverviewPage::outOfSyncWarningClicked);
    connect(ui->labelTransactionsStatus, &QPushButton::clicked, this, &OverviewPage::outOfSyncWarningClicked);
}

void OverviewPage::handleTransactionClicked(const QModelIndex &index)
{
    if(filter)
        Q_EMIT transactionClicked(filter->mapToSource(index));
}

void OverviewPage::setPrivacy(bool privacy)
{
    m_privacy = privacy;
    clientModel->getOptionsModel()->setOption(OptionsModel::OptionID::MaskValues, privacy);
    const auto& balances = walletModel->getCachedBalance();
    if (balances.balance != -1) {
        setBalance(balances);
    }

    ui->listTransactions->setVisible(!m_privacy);

    const QString status_tip = m_privacy ? tr("Privacy mode activated for the Overview tab. To unmask the values, uncheck Settings->Mask values.") : "";
    setStatusTip(status_tip);
    QStatusTipEvent event(status_tip);
    QApplication::sendEvent(this, &event);
}

OverviewPage::~OverviewPage()
{
    delete ui;
}

void OverviewPage::setBalance(const interfaces::WalletBalances& balances)
{
    BitcoinUnit unit = walletModel->getOptionsModel()->getDisplayUnit();
    if (walletModel->wallet().isLegacy()) {
        if (walletModel->wallet().privateKeysDisabled()) {
            ui->labelBalance->setText(BitcoinUnits::formatWithPrivacy(unit, balances.watch_only_balance, BitcoinUnits::SeparatorStyle::ALWAYS, m_privacy));
            ui->labelUnconfirmed->setText(BitcoinUnits::formatWithPrivacy(unit, balances.unconfirmed_watch_only_balance, BitcoinUnits::SeparatorStyle::ALWAYS, m_privacy));
            ui->labelImmature->setText(BitcoinUnits::formatWithPrivacy(unit, balances.immature_watch_only_balance, BitcoinUnits::SeparatorStyle::ALWAYS, m_privacy));
            ui->labelTotal->setText(BitcoinUnits::formatWithPrivacy(unit, balances.watch_only_balance + balances.unconfirmed_watch_only_balance + balances.immature_watch_only_balance, BitcoinUnits::SeparatorStyle::ALWAYS, m_privacy));
        } else {
            ui->labelBalance->setText(BitcoinUnits::formatWithPrivacy(unit, balances.balance, BitcoinUnits::SeparatorStyle::ALWAYS, m_privacy));
            ui->labelUnconfirmed->setText(BitcoinUnits::formatWithPrivacy(unit, balances.unconfirmed_balance, BitcoinUnits::SeparatorStyle::ALWAYS, m_privacy));
            ui->labelImmature->setText(BitcoinUnits::formatWithPrivacy(unit, balances.immature_balance, BitcoinUnits::SeparatorStyle::ALWAYS, m_privacy));
            ui->labelTotal->setText(BitcoinUnits::formatWithPrivacy(unit, balances.balance + balances.unconfirmed_balance + balances.immature_balance, BitcoinUnits::SeparatorStyle::ALWAYS, m_privacy));
            ui->labelWatchAvailable->setText(BitcoinUnits::formatWithPrivacy(unit, balances.watch_only_balance, BitcoinUnits::SeparatorStyle::ALWAYS, m_privacy));
            ui->labelWatchPending->setText(BitcoinUnits::formatWithPrivacy(unit, balances.unconfirmed_watch_only_balance, BitcoinUnits::SeparatorStyle::ALWAYS, m_privacy));
            ui->labelWatchImmature->setText(BitcoinUnits::formatWithPrivacy(unit, balances.immature_watch_only_balance, BitcoinUnits::SeparatorStyle::ALWAYS, m_privacy));
            ui->labelWatchTotal->setText(BitcoinUnits::formatWithPrivacy(unit, balances.watch_only_balance + balances.unconfirmed_watch_only_balance + balances.immature_watch_only_balance, BitcoinUnits::SeparatorStyle::ALWAYS, m_privacy));
        }
    } else {
        ui->labelBalance->setText(BitcoinUnits::formatWithPrivacy(unit, balances.balance, BitcoinUnits::SeparatorStyle::ALWAYS, m_privacy));
        ui->labelUnconfirmed->setText(BitcoinUnits::formatWithPrivacy(unit, balances.unconfirmed_balance, BitcoinUnits::SeparatorStyle::ALWAYS, m_privacy));
        ui->labelImmature->setText(BitcoinUnits::formatWithPrivacy(unit, balances.immature_balance, BitcoinUnits::SeparatorStyle::ALWAYS, m_privacy));
        ui->labelTotal->setText(BitcoinUnits::formatWithPrivacy(unit, balances.balance + balances.unconfirmed_balance + balances.immature_balance, BitcoinUnits::SeparatorStyle::ALWAYS, m_privacy));
    }
    // only show immature (newly mined) balance if it's non-zero, so as not to complicate things
    // for the non-mining users
    bool showImmature = balances.immature_balance != 0;
    bool showWatchOnlyImmature = balances.immature_watch_only_balance != 0;

    // for symmetry reasons also show immature label when the watch-only one is shown
    ui->labelImmature->setVisible(showImmature || showWatchOnlyImmature);
    ui->labelImmatureText->setVisible(showImmature || showWatchOnlyImmature);
    ui->labelWatchImmature->setVisible(!walletModel->wallet().privateKeysDisabled() && showWatchOnlyImmature); // show watch-only immature balance
}

// show/hide watch-only labels
void OverviewPage::updateWatchOnlyLabels(bool showWatchOnly)
{
    ui->labelSpendable->setVisible(showWatchOnly);      // show spendable label (only when watch-only is active)
    ui->labelWatchonly->setVisible(showWatchOnly);      // show watch-only label
    ui->lineWatchBalance->setVisible(showWatchOnly);    // show watch-only balance separator line
    ui->labelWatchAvailable->setVisible(showWatchOnly); // show watch-only available balance
    ui->labelWatchPending->setVisible(showWatchOnly);   // show watch-only pending balance
    ui->labelWatchTotal->setVisible(showWatchOnly);     // show watch-only total balance

    if (!showWatchOnly)
        ui->labelWatchImmature->hide();
}

void OverviewPage::setClientModel(ClientModel *model)
{
    this->clientModel = model;
    if (model) {
        // Show warning, for example if this is a prerelease version
        connect(model, &ClientModel::alertsChanged, this, &OverviewPage::updateAlerts);
        updateAlerts(model->getStatusBarWarnings());

        connect(model->getOptionsModel(), &OptionsModel::useEmbeddedMonospacedFontChanged, this, &OverviewPage::setMonospacedFont);
        setMonospacedFont(model->getOptionsModel()->getUseEmbeddedMonospacedFont());
    }
}

void OverviewPage::setWalletModel(WalletModel *model)
{
    this->walletModel = model;
    if(model && model->getOptionsModel())
    {
        // Set up transaction list
        filter.reset(new TransactionFilterProxy());
        filter->setSourceModel(model->getTransactionTableModel());
        filter->setDynamicSortFilter(true);
        filter->setSortRole(Qt::EditRole);
        filter->setShowInactive(false);
        filter->sort(TransactionTableModel::Date, Qt::DescendingOrder);

        ui->listTransactions->setModel(filter.get());
        ui->listTransactions->setModelColumn(TransactionTableModel::ToAddress);

        connect(filter.get(), &TransactionFilterProxy::rowsInserted, this, &OverviewPage::LimitTransactionRows);
        connect(filter.get(), &TransactionFilterProxy::rowsRemoved, this, &OverviewPage::LimitTransactionRows);
        connect(filter.get(), &TransactionFilterProxy::rowsMoved, this, &OverviewPage::LimitTransactionRows);
        LimitTransactionRows();
        // Keep up to date with wallet
        setBalance(model->getCachedBalance());
        connect(model, &WalletModel::balanceChanged, this, &OverviewPage::setBalance);

        connect(model->getOptionsModel(), &OptionsModel::displayUnitChanged, this, &OverviewPage::updateDisplayUnit);

        interfaces::Wallet& wallet = model->wallet();
        updateWatchOnlyLabels(wallet.haveWatchOnly() && !wallet.privateKeysDisabled());
        connect(model, &WalletModel::notifyWatchonlyChanged, [this](bool showWatchOnly) {
            updateWatchOnlyLabels(showWatchOnly && !walletModel->wallet().privateKeysDisabled());
        });
    }

    // update the display unit, to not use the default ("BTC")
    updateDisplayUnit();
}

void OverviewPage::changeEvent(QEvent* e)
{
    if (e->type() == QEvent::PaletteChange) {
        QIcon icon = m_platform_style->SingleColorIcon(QStringLiteral(":/icons/warning"));
        ui->labelTransactionsStatus->setIcon(icon);
        ui->labelWalletStatus->setIcon(icon);
    }

    QWidget::changeEvent(e);
}

// Only show most recent NUM_ITEMS rows
void OverviewPage::LimitTransactionRows()
{
    if (filter && ui->listTransactions && ui->listTransactions->model() && filter.get() == ui->listTransactions->model()) {
        for (int i = 0; i < filter->rowCount(); ++i) {
            ui->listTransactions->setRowHidden(i, i >= NUM_ITEMS);
        }
    }
}

void OverviewPage::updateDisplayUnit()
{
    if (walletModel && walletModel->getOptionsModel()) {
        const auto& balances = walletModel->getCachedBalance();
        if (balances.balance != -1) {
            setBalance(balances);
        }

        // Update txdelegate->unit with the current unit
        txdelegate->unit = walletModel->getOptionsModel()->getDisplayUnit();

        ui->listTransactions->update();
    }
}

void OverviewPage::updateAlerts(const QString &warnings)
{
    this->ui->labelAlerts->setVisible(!warnings.isEmpty());
    this->ui->labelAlerts->setText(warnings);
}

void OverviewPage::showOutOfSyncWarning(bool fShow)
{
    ui->labelWalletStatus->setVisible(fShow);
    ui->labelTransactionsStatus->setVisible(fShow);
}

void OverviewPage::setMonospacedFont(bool use_embedded_font)
{
    QFont f = GUIUtil::fixedPitchFont(use_embedded_font);
    f.setWeight(QFont::Bold);
    ui->labelBalance->setFont(f);
    ui->labelUnconfirmed->setFont(f);
    ui->labelImmature->setFont(f);
    ui->labelTotal->setFont(f);
    ui->labelWatchAvailable->setFont(f);
    ui->labelWatchPending->setFont(f);
    ui->labelWatchImmature->setFont(f);
    ui->labelWatchTotal->setFont(f);
}<|MERGE_RESOLUTION|>--- conflicted
+++ resolved
@@ -34,14 +34,8 @@
 {
     Q_OBJECT
 public:
-<<<<<<< HEAD
-    explicit TxViewDelegate(const PlatformStyle *_platformStyle, QObject *parent=nullptr):
-        QAbstractItemDelegate(parent), unit(BitcoinUnit::L15SR),
-        platformStyle(_platformStyle)
-=======
     explicit TxViewDelegate(const PlatformStyle* _platformStyle, QObject* parent = nullptr)
         : QAbstractItemDelegate(parent), platformStyle(_platformStyle)
->>>>>>> 8e7179aa
     {
         connect(this, &TxViewDelegate::width_changed, this, &TxViewDelegate::sizeHintChanged);
     }
