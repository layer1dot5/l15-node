--- conflicted
+++ resolved
@@ -815,14 +815,9 @@
     }
 
     // Check for non-standard witnesses.
-<<<<<<< HEAD
-//    if (tx.HasWitness() && fRequireStandard && !IsWitnessStandard(tx, m_view))
+//    if (tx.HasWitness() && m_pool.m_require_standard && !IsWitnessStandard(tx, m_view)) {
 //        return state.Invalid(TxValidationResult::TX_WITNESS_MUTATED, "bad-witness-nonstandard");
-=======
-    if (tx.HasWitness() && m_pool.m_require_standard && !IsWitnessStandard(tx, m_view)) {
-        return state.Invalid(TxValidationResult::TX_WITNESS_MUTATED, "bad-witness-nonstandard");
-    }
->>>>>>> 8e7179aa
+//    }
 
     int64_t nSigOpsCost = GetTransactionSigOpCost(tx, m_view, STANDARD_SCRIPT_VERIFY_FLAGS);
 
