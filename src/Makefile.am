--- conflicted
+++ resolved
@@ -599,15 +599,9 @@
 crypto_libbitcoin_crypto_arm_shani_la_SOURCES = crypto/sha256_arm_shani.cpp
 #
 
-<<<<<<< HEAD
 # consensus #
 libbitcoin_consensus_a_CPPFLAGS = $(AM_CPPFLAGS) $(BITCOIN_INCLUDES)
-libbitcoin_consensus_a_CXXFLAGS = $(AM_CXXFLAGS) $(PIE_FLAGS)
-=======
-# consensus: shared between all executables that validate any consensus rules.
-libbitcoin_consensus_a_CPPFLAGS = $(AM_CPPFLAGS) $(BITCOIN_INCLUDES) -fPIC
 libbitcoin_consensus_a_CXXFLAGS = $(AM_CXXFLAGS) $(PIE_FLAGS) -fPIC
->>>>>>> 1b985202
 libbitcoin_consensus_a_SOURCES = \
   consensus/amount.h \
   hash.cpp \
@@ -649,13 +643,8 @@
 endif
 
 # common: shared between l15noded, and l15node-qt and non-server tools
-<<<<<<< HEAD
-libbitcoin_common_a_CPPFLAGS = $(AM_CPPFLAGS) $(BITCOIN_INCLUDES) $(BOOST_CPPFLAGS)
-libbitcoin_common_a_CXXFLAGS = $(AM_CXXFLAGS) $(PIE_FLAGS)
-=======
-libbitcoin_common_a_CPPFLAGS = $(AM_CPPFLAGS) $(BITCOIN_INCLUDES)  -fPIC
-libbitcoin_common_a_CXXFLAGS = $(AM_CXXFLAGS) $(PIE_FLAGS)  -fPIC
->>>>>>> 1b985202
+libbitcoin_common_a_CPPFLAGS = $(AM_CPPFLAGS) $(BITCOIN_INCLUDES)
+libbitcoin_common_a_CXXFLAGS = $(AM_CXXFLAGS) $(PIE_FLAGS) -fPIC
 libbitcoin_common_a_SOURCES = \
   support/lockedpool.cpp \
   support/cleanse.cpp \
@@ -665,16 +654,16 @@
   bech32.cpp \
   chainparams.cpp \
   coins.cpp \
+  compressor.cpp \
+  $(BITCOIN_CORE_H)
+
+if !WASM_BIND
+
+libbitcoin_common_a_SOURCES += \
   common/bloom.cpp \
   common/init.cpp \
   common/interfaces.cpp \
   common/run_command.cpp \
-  compressor.cpp \
-  $(BITCOIN_CORE_H)
-
-if !WASM_BIND
-
-libbitcoin_common_a_SOURCES += \
   core_read.cpp \
   core_write.cpp \
   deploymentinfo.cpp \
@@ -695,7 +684,6 @@
   psbt.cpp \
   rpc/external_signer.cpp \
   rpc/rawtransaction_util.cpp \
-  rpc/request.cpp \
   rpc/util.cpp \
   scheduler.cpp \
   script/descriptor.cpp \
@@ -707,7 +695,6 @@
 
 endif
 
-<<<<<<< HEAD
 if USE_LIBEVENT
 libbitcoin_common_a_CPPFLAGS += $(EVENT_CFLAGS)
 libbitcoin_common_a_SOURCES += common/url.cpp
@@ -716,26 +703,16 @@
 
 # util #
 libbitcoin_util_a_CPPFLAGS = $(AM_CPPFLAGS) $(BITCOIN_INCLUDES)
-libbitcoin_util_a_CXXFLAGS = $(AM_CXXFLAGS) $(PIE_FLAGS)
-=======
-# util: shared between all executables.
-# This library *must* be included to make sure that the glibc
-# sanity checks are linked.
-libbitcoin_util_a_CPPFLAGS = $(AM_CPPFLAGS) $(BITCOIN_INCLUDES) -fPIC
 libbitcoin_util_a_CXXFLAGS = $(AM_CXXFLAGS) $(PIE_FLAGS) -fPIC
->>>>>>> 1b985202
 libbitcoin_util_a_SOURCES = \
   chainparamsbase.cpp \
   clientversion.cpp \
   fs.cpp \
   logging.cpp \
-<<<<<<< HEAD
   random.cpp \
   randomenv.cpp \
   support/cleanse.cpp \
-=======
   rpc/request.cpp \
->>>>>>> 1b985202
   sync.cpp \
   util/asmap.cpp \
   util/bip32.cpp \
@@ -981,7 +958,7 @@
   shutdown.cpp \
   signet.cpp \
   support/cleanse.cpp \
-  support/lockedpool.cpp \common
+  support/lockedpool.cpp \
   sync.cpp \
   txdb.cpp \
   txmempool.cpp \
