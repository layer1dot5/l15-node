--- conflicted
+++ resolved
@@ -357,18 +357,8 @@
 	  "$(abs_top_srcdir)"
 libbitcoin_util_a-clientversion.$(OBJEXT): obj/build.h
 
-<<<<<<< HEAD
-ipc/capnp/libbitcoin_ipc_a-ipc.$(OBJEXT): $(libbitcoin_ipc_mpgen_input:=.h)
-
-# server: shared between l15noded and l15node-qt
-# Contains code accessing mempool and chain state that is meant to be separated
-# from wallet and gui code (see node/README.md). Shared code should go in
-# libbitcoin_common or libbitcoin_util libraries, instead.
-libbitcoin_node_a_CPPFLAGS = $(AM_CPPFLAGS) $(BITCOIN_INCLUDES) $(MINIUPNPC_CPPFLAGS) $(NATPMP_CPPFLAGS) $(EVENT_CFLAGS) $(EVENT_PTHREADS_CFLAGS)
-=======
 # node #
 libbitcoin_node_a_CPPFLAGS = $(AM_CPPFLAGS) $(BITCOIN_INCLUDES) $(BOOST_CPPFLAGS) $(MINIUPNPC_CPPFLAGS) $(NATPMP_CPPFLAGS) $(EVENT_CFLAGS) $(EVENT_PTHREADS_CFLAGS)
->>>>>>> 8e7179aa
 libbitcoin_node_a_CXXFLAGS = $(AM_CXXFLAGS) $(PIE_FLAGS)
 libbitcoin_node_a_SOURCES = \
   addrdb.cpp \
@@ -478,15 +468,8 @@
 endif
 #
 
-<<<<<<< HEAD
-
-# wallet: shared between l15noded and l15node-qt, but only linked
-# when wallet enabled
-libbitcoin_wallet_a_CPPFLAGS = $(AM_CPPFLAGS) $(BITCOIN_INCLUDES) $(SQLITE_CFLAGS)
-=======
 # wallet #
 libbitcoin_wallet_a_CPPFLAGS = $(AM_CPPFLAGS) $(BITCOIN_INCLUDES) $(BOOST_CPPFLAGS) $(BDB_CPPFLAGS) $(SQLITE_CFLAGS)
->>>>>>> 8e7179aa
 libbitcoin_wallet_a_CXXFLAGS = $(AM_CXXFLAGS) $(PIE_FLAGS)
 libbitcoin_wallet_a_SOURCES = \
   wallet/coincontrol.cpp \
@@ -652,15 +635,9 @@
   util/strencodings.cpp \
   util/strencodings.h \
   version.h
-#
-
-<<<<<<< HEAD
+
 # common: shared between l15noded, and l15node-qt and non-server tools
-libbitcoin_common_a_CPPFLAGS = $(AM_CPPFLAGS) $(BITCOIN_INCLUDES)
-=======
-# common #
 libbitcoin_common_a_CPPFLAGS = $(AM_CPPFLAGS) $(BITCOIN_INCLUDES) $(BOOST_CPPFLAGS)
->>>>>>> 8e7179aa
 libbitcoin_common_a_CXXFLAGS = $(AM_CXXFLAGS) $(PIE_FLAGS)
 libbitcoin_common_a_SOURCES = \
   base58.cpp \
@@ -752,15 +729,7 @@
   $(BITCOIN_CORE_H)
 #
 
-<<<<<<< HEAD
-if USE_LIBEVENT
-libbitcoin_util_a_SOURCES += util/url.cpp
-endif
-
-# cli: shared between l15node-cli and l15node-qt
-=======
 # cli #
->>>>>>> 8e7179aa
 libbitcoin_cli_a_CPPFLAGS = $(AM_CPPFLAGS) $(BITCOIN_INCLUDES)
 libbitcoin_cli_a_CXXFLAGS = $(AM_CXXFLAGS) $(PIE_FLAGS)
 libbitcoin_cli_a_SOURCES = \
@@ -889,29 +858,16 @@
   $(LIBSECP256K1)
 #
 
-# bitcoin-chainstate binary #
-<<<<<<< HEAD
 l15node_chainstate_SOURCES = bitcoin-chainstate.cpp
-l15node_chainstate_CPPFLAGS = $(AM_CPPFLAGS) $(BITCOIN_INCLUDES)
+l15node_chainstate_CPPFLAGS = $(AM_CPPFLAGS) $(BITCOIN_INCLUDES) $(BOOST_CPPFLAGS)
 l15node_chainstate_CXXFLAGS = $(AM_CXXFLAGS) $(PIE_FLAGS)
 
-# $(LIBTOOL_APP_LDFLAGS) deliberately omitted here so that we can test linking
-# bitcoin-chainstate against libbitcoinkernel as a shared or static library by
-# setting --{en,dis}able-shared.
-l15node_chainstate_LDFLAGS = $(RELDFLAGS) $(AM_LDFLAGS) $(PTHREAD_FLAGS)
+l15node_chainstate_LDFLAGS = $(RELDFLAGS) $(AM_LDFLAGS) $(PTHREAD_FLAGS) $(LIBTOOL_APP_LDFLAGS) -static
 l15node_chainstate_LDADD = $(LIBBITCOINKERNEL)
-=======
-bitcoin_chainstate_SOURCES = bitcoin-chainstate.cpp
-bitcoin_chainstate_CPPFLAGS = $(AM_CPPFLAGS) $(BITCOIN_INCLUDES) $(BOOST_CPPFLAGS)
-bitcoin_chainstate_CXXFLAGS = $(AM_CXXFLAGS) $(PIE_FLAGS)
-
-bitcoin_chainstate_LDFLAGS = $(RELDFLAGS) $(AM_LDFLAGS) $(PTHREAD_FLAGS) $(LIBTOOL_APP_LDFLAGS) -static
-bitcoin_chainstate_LDADD = $(LIBBITCOINKERNEL)
 
 # libtool is unable to calculate this indirect dependency, presumably because it's a subproject.
 # libsecp256k1 only needs to be linked in when libbitcoinkernel is static.
-bitcoin_chainstate_LDADD += $(LIBSECP256K1)
->>>>>>> 8e7179aa
+l15node_chainstate_LDADD += $(LIBSECP256K1)
 #
 
 # bitcoinkernel library #
