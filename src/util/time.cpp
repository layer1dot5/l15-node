--- conflicted
+++ resolved
@@ -13,13 +13,10 @@
 #include <util/check.h>
 
 #include <atomic>
-<<<<<<< HEAD
 #include <chrono>
-=======
 #ifndef __EMSCRIPTEN__
 #include <boost/date_time/posix_time/posix_time.hpp>
 #endif
->>>>>>> 1b985202
 #include <ctime>
 #include <locale>
 #include <thread>
@@ -141,8 +138,6 @@
     return strprintf("%04i-%02i-%02i", ts.tm_year + 1900, ts.tm_mon + 1, ts.tm_mday);
 }
 
-<<<<<<< HEAD
-=======
 #ifndef __EMSCRIPTEN__
 int64_t ParseISO8601DateTime(const std::string& str)
 {
@@ -159,7 +154,6 @@
 }
 #endif
 
->>>>>>> 1b985202
 struct timeval MillisToTimeval(int64_t nTimeout)
 {
     struct timeval timeout;
