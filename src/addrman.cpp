--- conflicted
+++ resolved
@@ -70,11 +70,7 @@
         return false;
     }
 
-<<<<<<< HEAD
-    if (nTime > nNow + 60) // came in a flying DeLorean
-=======
     if (nTime > now + 10min) { // came in a flying DeLorean
->>>>>>> 8e7179aa
         return true;
     }
 
