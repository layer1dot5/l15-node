--- conflicted
+++ resolved
@@ -63,25 +63,14 @@
  * behind headers chain.
  */
 static constexpr int32_t MAX_OUTBOUND_PEERS_TO_PROTECT_FROM_DISCONNECT = 4;
-<<<<<<< HEAD
 /** Timeout for (unprotected) outbound peers to sync to our chainwork */
 static constexpr auto CHAIN_SYNC_TIMEOUT{20min};
 /** How frequently to check for stale tips */
-static constexpr auto STALE_CHECK_INTERVAL{10min};
+static constexpr auto STALE_CHECK_INTERVAL{1min};
 /** How frequently to check for extra outbound peers and disconnect */
 static constexpr auto EXTRA_PEER_CHECK_INTERVAL{45s};
 /** Minimum time an outbound-peer-eviction candidate must be connected for, in order to evict */
 static constexpr auto MINIMUM_CONNECT_TIME{30s};
-=======
-/** Timeout for (unprotected) outbound peers to sync to our chainwork, in seconds */
-static constexpr int64_t CHAIN_SYNC_TIMEOUT = 20 * 60; // 20 minutes
-/** How frequently to check for stale tips, in seconds */
-static constexpr int64_t STALE_CHECK_INTERVAL = 10 * 60; // * 365 * 365; // 10 minutes
-/** How frequently to check for extra outbound peers and disconnect, in seconds */
-static constexpr int64_t EXTRA_PEER_CHECK_INTERVAL = 45;
-/** Minimum time an outbound-peer-eviction candidate must be connected for, in order to evict, in seconds */
-static constexpr int64_t MINIMUM_CONNECT_TIME = 30;
->>>>>>> f959bfbf
 /** SHA256("main address relay")[0:8] */
 static constexpr uint64_t RANDOMIZER_ID_ADDRESS_RELAY = 0x3cac0035b5866b90ULL;
 /// Age after which a stale block will no longer be served if requested as
