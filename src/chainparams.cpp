--- conflicted
+++ resolved
@@ -91,13 +91,8 @@
         consensus.vDeployments[Consensus::DEPLOYMENT_TAPROOT].nTimeout = 1628640000; // August 11th, 2021
         consensus.vDeployments[Consensus::DEPLOYMENT_TAPROOT].min_activation_height = 0;//709632; // Approximately November 12th, 2021
 
-<<<<<<< HEAD
-        consensus.nMinimumChainWork = uint256S("0x00000000000000000000000000000000000000002927cdceccbd5209e81e80db");
-        consensus.defaultAssumeValid = uint256S("0x000000000000000000052d314a259755ca65944e68df6b12a067ea8f1f5a7091"); // 724466
-=======
         consensus.nMinimumChainWork = uint256S("0000000000000000000000000000000000000000000000000000000000000001");
         consensus.defaultAssumeValid = uint256S("0x0"); // 691719
->>>>>>> f959bfbf
 
         /**
          * The message start string is designed to be unlikely to occur in normal data.
@@ -110,17 +105,10 @@
         pchMessageStart[3] = 0x01;
         nDefaultPort = 7335;
         nPruneAfterHeight = 100000;
-<<<<<<< HEAD
-        m_assumed_blockchain_size = 460;
-        m_assumed_chain_state_size = 6;
-
-        genesis = CreateGenesisBlock(1231006505, 2083236893, 0x1d00ffff, 1, 50 * COIN);
-=======
         m_assumed_blockchain_size = 1;
         m_assumed_chain_state_size = 1;
         //                            time:        nonce:       bits:
         genesis = CreateGenesisBlock(1645220520, 228887178, 0x1d00ffff, 1, 50 * COIN);
->>>>>>> f959bfbf
         consensus.hashGenesisBlock = genesis.GetHash();
         assert(consensus.hashGenesisBlock == uint256S("0x000000004626f342dd0ddcd286dbfe43061d25054f486d6106180c9c26120219")); //genesis hash
         assert(genesis.hashMerkleRoot == uint256S("0xff5d83b39d0bd70504805b0cf602c09b90df7c2db0db79abe913dfdbb5a33a9e")); // merkle hash
@@ -130,17 +118,6 @@
         // This is fine at runtime as we'll fall back to using them as an addrfetch if they don't support the
         // service bits we want, but we should get them updated to support all service bits wanted by any
         // release ASAP to avoid it where possible.
-<<<<<<< HEAD
-        vSeeds.emplace_back("seed.bitcoin.sipa.be."); // Pieter Wuille, only supports x1, x5, x9, and xd
-        vSeeds.emplace_back("dnsseed.bluematt.me."); // Matt Corallo, only supports x9
-        vSeeds.emplace_back("dnsseed.bitcoin.dashjr.org."); // Luke Dashjr
-        vSeeds.emplace_back("seed.bitcoinstats.com."); // Christian Decker, supports x1 - xf
-        vSeeds.emplace_back("seed.bitcoin.jonasschnelli.ch."); // Jonas Schnelli, only supports x1, x5, x9, and xd
-        vSeeds.emplace_back("seed.btc.petertodd.org."); // Peter Todd, only supports x1, x5, x9, and xd
-        vSeeds.emplace_back("seed.bitcoin.sprovoost.nl."); // Sjors Provoost
-        vSeeds.emplace_back("dnsseed.emzy.de."); // Stephan Oeste
-        vSeeds.emplace_back("seed.bitcoin.wiz.biz."); // Jason Maurice
-=======
         vSeeds.emplace_back("127.0.0.1");
         /*
         vSeeds.emplace_back("seed.bitcoin.sipa.be"); // Pieter Wuille, only supports x1, x5, x9, and xd
@@ -153,7 +130,6 @@
         vSeeds.emplace_back("dnsseed.emzy.de"); // Stephan Oeste
         vSeeds.emplace_back("seed.bitcoin.wiz.biz"); // Jason Maurice
         */
->>>>>>> f959bfbf
 
         base58Prefixes[PUBKEY_ADDRESS] = std::vector<unsigned char>(1,0);
         base58Prefixes[SCRIPT_ADDRESS] = std::vector<unsigned char>(1,5);
@@ -194,17 +170,10 @@
         };
 
         chainTxData = ChainTxData{
-<<<<<<< HEAD
-            // Data from RPC: getchaintxstats 4096 000000000000000000052d314a259755ca65944e68df6b12a067ea8f1f5a7091
-            /* nTime    */ 1645542140,
-            /* nTxCount */ 712531200,
-            /* dTxRate  */ 2.891036496010309,
-=======
             // Data from RPC: getchaintxstats 4096 00000000000000000008a89e854d57e5667df88f1cdef6fde2fbca1de5b639ad
             /* nTime    */ 1645220520,
             /* nTxCount */ 0,
             /* dTxRate  */ 2.424920418708139,
->>>>>>> f959bfbf
         };
     }
 };
@@ -245,13 +214,8 @@
         consensus.vDeployments[Consensus::DEPLOYMENT_TAPROOT].nTimeout = 1628640000; // August 11th, 2021
         consensus.vDeployments[Consensus::DEPLOYMENT_TAPROOT].min_activation_height = 0; // No activation delay
 
-<<<<<<< HEAD
-        consensus.nMinimumChainWork = uint256S("0x00000000000000000000000000000000000000000000064728c7be6fe4b2f961");
-        consensus.defaultAssumeValid = uint256S("0x00000000000163cfb1f97c4e4098a3692c8053ad9cab5ad9c86b338b5c00b8b7"); // 2143398
-=======
         consensus.nMinimumChainWork = uint256S("0x0");
         consensus.defaultAssumeValid = uint256S("0x0"); // 2010000
->>>>>>> f959bfbf
 
         pchMessageStart[0] = 0x0b;
         pchMessageStart[1] = 0x11;
@@ -270,13 +234,6 @@
         vFixedSeeds.clear();
         vSeeds.clear();
         // nodes with support for servicebits filtering should be at the top
-<<<<<<< HEAD
-        vSeeds.emplace_back("testnet-seed.bitcoin.jonasschnelli.ch.");
-        vSeeds.emplace_back("seed.tbtc.petertodd.org.");
-        vSeeds.emplace_back("seed.testnet.bitcoin.sprovoost.nl.");
-        vSeeds.emplace_back("testnet-seed.bluematt.me."); // Just a static list of stable node(s), only supports x9
-
-=======
         vSeeds.emplace_back("127.0.0.1");
         vSeeds.emplace_back("192.168.1.183");
         vSeeds.emplace_back("192.168.1.135");
@@ -285,7 +242,6 @@
         vSeeds.emplace_back("seed.testnet.bitcoin.sprovoost.nl");
         vSeeds.emplace_back("testnet-seed.bluematt.me"); // Just a static list of stable node(s), only supports x9
 */
->>>>>>> f959bfbf
         base58Prefixes[PUBKEY_ADDRESS] = std::vector<unsigned char>(1,111);
         base58Prefixes[SCRIPT_ADDRESS] = std::vector<unsigned char>(1,196);
         base58Prefixes[SECRET_KEY] =     std::vector<unsigned char>(1,239);
@@ -312,17 +268,10 @@
         };
 
         chainTxData = ChainTxData{
-<<<<<<< HEAD
-            // Data from RPC: getchaintxstats 4096 00000000d18cfe81cbeea665076807789bd8f831d557632e635bc6e3c003069e
-            /* nTime    */ 1645635119,
-            /* nTxCount */ 62226341,
-            /* dTxRate  */ 0.07717997442177152,
-=======
             // Data from RPC: getchaintxstats 4096 0000000000004ae2f3896ca8ecd41c460a35bf6184e145d91558cece1c688a76
             /* nTime    */ 1645220522,
             /* nTxCount */ 0,
             /* dTxRate  */ 0.08379062270367649,
->>>>>>> f959bfbf
         };
     }
 };
@@ -338,23 +287,6 @@
 
         if (!args.IsArgSet("-signetchallenge")) {
             bin = ParseHex("512103ad5e0edad18cb1f0fc0d28a3d4f1f3e445640337489abb10404f2d1e086be430210359ef5021964fe22d6f8e05b2463c9540ce96883fe3b278760f048f5189f2e6c452ae");
-<<<<<<< HEAD
-            vSeeds.emplace_back("seed.signet.bitcoin.sprovoost.nl.");
-
-            // Hardcoded nodes can be removed once there are more DNS seeds
-            vSeeds.emplace_back("178.128.221.177");
-            vSeeds.emplace_back("v7ajjeirttkbnt32wpy3c6w3emwnfr3fkla7hpxcfokr3ysd3kqtzmqd.onion:38333");
-
-            consensus.nMinimumChainWork = uint256S("0x000000000000000000000000000000000000000000000000000000de26b0e471");
-            consensus.defaultAssumeValid = uint256S("0x00000112852484b5fe3451572368f93cfd2723279af3464e478aee35115256ef"); // 78788
-            m_assumed_blockchain_size = 1;
-            m_assumed_chain_state_size = 0;
-            chainTxData = ChainTxData{
-                // Data from RPC: getchaintxstats 4096 0000003d9144c56ac110ae04a0c271a0acce2f14f426b39fdf0d938c96d2eb09
-                /* nTime    */ 1645631279,
-                /* nTxCount */ 1257429,
-                /* dTxRate  */ 0.1389638742514995,
-=======
 /*            vSeeds.emplace_back("178.128.221.177");
             vSeeds.emplace_back("2a01:7c8:d005:390::5");
             vSeeds.emplace_back("v7ajjeirttkbnt32wpy3c6w3emwnfr3fkla7hpxcfokr3ysd3kqtzmqd.onion:38333");
@@ -368,7 +300,6 @@
                 /* nTime    */ 1645220524,
                 /* nTxCount */ 0,
                 /* dTxRate  */ 0.04035946932424404,
->>>>>>> f959bfbf
             };
         } else {
             const auto signet_challenge = args.GetArgs("-signetchallenge");
