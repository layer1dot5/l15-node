// Copyright (c) 2009-2010 Satoshi Nakamoto
// Copyright (c) 2009-2022 The Bitcoin Core developers
// Distributed under the MIT software license, see the accompanying
// file COPYING or http://www.opensource.org/licenses/mit-license.php.

#if defined(HAVE_CONFIG_H)
#include <config/bitcoin-config.h>
#endif

#include <chainparamsbase.h>
#include <clientversion.h>
#include <common/url.h>
#include <compat/compat.h>
#include <compat/stdin.h>
#include <policy/feerate.h>
#include <rpc/client.h>
#include <rpc/mining.h>
#include <rpc/protocol.h>
#include <rpc/request.h>
#include <tinyformat.h>
#include <univalue.h>
#include <util/exception.h>
#include <util/strencodings.h>
#include <util/system.h>
#include <util/translation.h>

#include <algorithm>
#include <chrono>
#include <cmath>
#include <cstdio>
#include <functional>
#include <memory>
#include <optional>
#include <string>
#include <tuple>

#ifndef WIN32
#include <unistd.h>
#endif

#include <event2/buffer.h>
#include <event2/keyvalq_struct.h>
#include <support/events.h>

// The server returns time values from a mockable system clock, but it is not
// trivial to get the mocked time from the server, nor is it needed for now, so
// just use a plain system_clock.
using CliClock = std::chrono::system_clock;

const std::function<std::string(const char*)> G_TRANSLATION_FUN = nullptr;
UrlDecodeFn* const URL_DECODE = urlDecode;

static const char DEFAULT_RPCCONNECT[] = "127.0.0.1";
static const int DEFAULT_HTTP_CLIENT_TIMEOUT=900;
static constexpr int DEFAULT_WAIT_CLIENT_TIMEOUT = 0;
static const bool DEFAULT_NAMED=false;
static const int CONTINUE_EXECUTION=-1;
static constexpr int8_t UNKNOWN_NETWORK{-1};
// See GetNetworkName() in netbase.cpp
static constexpr std::array NETWORKS{"not_publicly_routable", "ipv4", "ipv6", "onion", "i2p", "cjdns", "internal"};
static constexpr std::array NETWORK_SHORT_NAMES{"npr", "ipv4", "ipv6", "onion", "i2p", "cjdns", "int"};
static constexpr std::array UNREACHABLE_NETWORK_IDS{/*not_publicly_routable*/0, /*internal*/6};

/** Default number of blocks to generate for RPC generatetoaddress. */
static const std::string DEFAULT_NBLOCKS = "1";

/** Default -color setting. */
static const std::string DEFAULT_COLOR_SETTING{"auto"};

static void SetupCliArgs(ArgsManager& argsman)
{
    SetupHelpOptions(argsman);

    const auto defaultBaseParams = CreateBaseChainParams(CBaseChainParams::MAIN);
    const auto testnetBaseParams = CreateBaseChainParams(CBaseChainParams::TESTNET);
    const auto signetBaseParams = CreateBaseChainParams(CBaseChainParams::SIGNET);
    const auto regtestBaseParams = CreateBaseChainParams(CBaseChainParams::REGTEST);

    argsman.AddArg("-version", "Print version and exit", ArgsManager::ALLOW_ANY, OptionsCategory::OPTIONS);
    argsman.AddArg("-conf=<file>", strprintf("Specify configuration file. Relative paths will be prefixed by datadir location. (default: %s)", BITCOIN_CONF_FILENAME), ArgsManager::ALLOW_ANY, OptionsCategory::OPTIONS);
    argsman.AddArg("-datadir=<dir>", "Specify data directory", ArgsManager::ALLOW_ANY, OptionsCategory::OPTIONS);
    argsman.AddArg("-generate",
                   strprintf("Generate blocks, equivalent to RPC getnewaddress followed by RPC generatetoaddress. Optional positional integer "
                             "arguments are number of blocks to generate (default: %s) and maximum iterations to try (default: %s), equivalent to "
                             "RPC generatetoaddress nblocks and maxtries arguments. Example: l15node-cli -generate 4 1000",
                             DEFAULT_NBLOCKS, DEFAULT_MAX_TRIES),
                   ArgsManager::ALLOW_ANY, OptionsCategory::OPTIONS);
    argsman.AddArg("-addrinfo", "Get the number of addresses known to the node, per network and total, after filtering for quality and recency. The total number of addresses known to the node may be higher.", ArgsManager::ALLOW_ANY, OptionsCategory::OPTIONS);
    argsman.AddArg("-getinfo", "Get general information from the remote server. Note that unlike server-side RPC calls, the output of -getinfo is the result of multiple non-atomic requests. Some entries in the output may represent results from different states (e.g. wallet balance may be as of a different block from the chain state reported)", ArgsManager::ALLOW_ANY, OptionsCategory::OPTIONS);
    argsman.AddArg("-netinfo", "Get network peer connection information from the remote server. An optional integer argument from 0 to 4 can be passed for different peers listings (default: 0). Pass \"help\" for detailed help documentation.", ArgsManager::ALLOW_ANY, OptionsCategory::OPTIONS);

    SetupChainParamsBaseOptions(argsman);
    argsman.AddArg("-color=<when>", strprintf("Color setting for CLI output (default: %s). Valid values: always, auto (add color codes when standard output is connected to a terminal and OS is not WIN32), never.", DEFAULT_COLOR_SETTING), ArgsManager::ALLOW_ANY | ArgsManager::DISALLOW_NEGATION, OptionsCategory::OPTIONS);
    argsman.AddArg("-named", strprintf("Pass named instead of positional arguments (default: %s)", DEFAULT_NAMED), ArgsManager::ALLOW_ANY, OptionsCategory::OPTIONS);
    argsman.AddArg("-rpcclienttimeout=<n>", strprintf("Timeout in seconds during HTTP requests, or 0 for no timeout. (default: %d)", DEFAULT_HTTP_CLIENT_TIMEOUT), ArgsManager::ALLOW_ANY, OptionsCategory::OPTIONS);
    argsman.AddArg("-rpcconnect=<ip>", strprintf("Send commands to node running on <ip> (default: %s)", DEFAULT_RPCCONNECT), ArgsManager::ALLOW_ANY, OptionsCategory::OPTIONS);
    argsman.AddArg("-rpccookiefile=<loc>", "Location of the auth cookie. Relative paths will be prefixed by a net-specific datadir location. (default: data dir)", ArgsManager::ALLOW_ANY, OptionsCategory::OPTIONS);
    argsman.AddArg("-rpcpassword=<pw>", "Password for JSON-RPC connections", ArgsManager::ALLOW_ANY, OptionsCategory::OPTIONS);
    argsman.AddArg("-rpcport=<port>", strprintf("Connect to JSON-RPC on <port> (default: %u, testnet: %u, signet: %u, regtest: %u)", defaultBaseParams->RPCPort(), testnetBaseParams->RPCPort(), signetBaseParams->RPCPort(), regtestBaseParams->RPCPort()), ArgsManager::ALLOW_ANY | ArgsManager::NETWORK_ONLY, OptionsCategory::OPTIONS);
    argsman.AddArg("-rpcuser=<user>", "Username for JSON-RPC connections", ArgsManager::ALLOW_ANY, OptionsCategory::OPTIONS);
    argsman.AddArg("-rpcwait", "Wait for RPC server to start", ArgsManager::ALLOW_ANY, OptionsCategory::OPTIONS);
    argsman.AddArg("-rpcwaittimeout=<n>", strprintf("Timeout in seconds to wait for the RPC server to start, or 0 for no timeout. (default: %d)", DEFAULT_WAIT_CLIENT_TIMEOUT), ArgsManager::ALLOW_ANY | ArgsManager::DISALLOW_NEGATION, OptionsCategory::OPTIONS);
    argsman.AddArg("-rpcwallet=<walletname>", "Send RPC for non-default wallet on RPC server (needs to exactly match corresponding -wallet option passed to l15noded). This changes the RPC endpoint used, e.g. http://127.0.0.1:8332/wallet/<walletname>", ArgsManager::ALLOW_ANY, OptionsCategory::OPTIONS);
    argsman.AddArg("-stdin", "Read extra arguments from standard input, one per line until EOF/Ctrl-D (recommended for sensitive information such as passphrases). When combined with -stdinrpcpass, the first line from standard input is used for the RPC password.", ArgsManager::ALLOW_ANY, OptionsCategory::OPTIONS);
    argsman.AddArg("-stdinrpcpass", "Read RPC password from standard input as a single line. When combined with -stdin, the first line from standard input is used for the RPC password. When combined with -stdinwalletpassphrase, -stdinrpcpass consumes the first line, and -stdinwalletpassphrase consumes the second.", ArgsManager::ALLOW_ANY, OptionsCategory::OPTIONS);
    argsman.AddArg("-stdinwalletpassphrase", "Read wallet passphrase from standard input as a single line. When combined with -stdin, the first line from standard input is used for the wallet passphrase.", ArgsManager::ALLOW_ANY, OptionsCategory::OPTIONS);
}

/** libevent event log callback */
static void libevent_log_cb(int severity, const char *msg)
{
    // Ignore everything other than errors
    if (severity >= EVENT_LOG_ERR) {
        throw std::runtime_error(strprintf("libevent error: %s", msg));
    }
}

//
// Exception thrown on connection error.  This error is used to determine
// when to wait if -rpcwait is given.
//
class CConnectionFailed : public std::runtime_error
{
public:

    explicit inline CConnectionFailed(const std::string& msg) :
        std::runtime_error(msg)
    {}

};

//
// This function returns either one of EXIT_ codes when it's expected to stop the process or
// CONTINUE_EXECUTION when it's expected to continue further.
//
static int AppInitRPC(int argc, char* argv[])
{
    SetupCliArgs(gArgs);
    std::string error;
    if (!gArgs.ParseParameters(argc, argv, error)) {
        tfm::format(std::cerr, "Error parsing command line arguments: %s\n", error);
        return EXIT_FAILURE;
    }
    if (argc < 2 || HelpRequested(gArgs) || gArgs.IsArgSet("-version")) {
        std::string strUsage = PACKAGE_NAME " RPC client version " + FormatFullVersion() + "\n";

        if (gArgs.IsArgSet("-version")) {
            strUsage += FormatParagraph(LicenseInfo());
        } else {
            strUsage += "\n"
                "Usage:  l15node-cli [options] <command> [params]  Send command to " PACKAGE_NAME "\n"
                "or:     l15node-cli [options] -named <command> [name=value]...  Send command to " PACKAGE_NAME " (with named arguments)\n"
                "or:     l15node-cli [options] help                List commands\n"
                "or:     l15node-cli [options] help <command>      Get help for a command\n";
            strUsage += "\n" + gArgs.GetHelpMessage();
        }

        tfm::format(std::cout, "%s", strUsage);
        if (argc < 2) {
            tfm::format(std::cerr, "Error: too few parameters\n");
            return EXIT_FAILURE;
        }
        return EXIT_SUCCESS;
    }
    if (!CheckDataDirOption(gArgs)) {
        tfm::format(std::cerr, "Error: Specified data directory \"%s\" does not exist.\n", gArgs.GetArg("-datadir", ""));
        return EXIT_FAILURE;
    }
    if (!gArgs.ReadConfigFiles(error, true)) {
        tfm::format(std::cerr, "Error reading configuration file: %s\n", error);
        return EXIT_FAILURE;
    }
    // Check for chain settings (BaseParams() calls are only valid after this clause)
    try {
        SelectBaseParams(gArgs.GetChainName());
    } catch (const std::exception& e) {
        tfm::format(std::cerr, "Error: %s\n", e.what());
        return EXIT_FAILURE;
    }
    return CONTINUE_EXECUTION;
}


/** Reply structure for request_done to fill in */
struct HTTPReply
{
    HTTPReply() = default;

    int status{0};
    int error{-1};
    std::string body;
};

static std::string http_errorstring(int code)
{
    switch(code) {
    case EVREQ_HTTP_TIMEOUT:
        return "timeout reached";
    case EVREQ_HTTP_EOF:
        return "EOF reached";
    case EVREQ_HTTP_INVALID_HEADER:
        return "error while reading header, or invalid header";
    case EVREQ_HTTP_BUFFER_ERROR:
        return "error encountered while reading or writing";
    case EVREQ_HTTP_REQUEST_CANCEL:
        return "request was canceled";
    case EVREQ_HTTP_DATA_TOO_LONG:
        return "response body is larger than allowed";
    default:
        return "unknown";
    }
}

static void http_request_done(struct evhttp_request *req, void *ctx)
{
    HTTPReply *reply = static_cast<HTTPReply*>(ctx);

    if (req == nullptr) {
        /* If req is nullptr, it means an error occurred while connecting: the
         * error code will have been passed to http_error_cb.
         */
        reply->status = 0;
        return;
    }

    reply->status = evhttp_request_get_response_code(req);

    struct evbuffer *buf = evhttp_request_get_input_buffer(req);
    if (buf)
    {
        size_t size = evbuffer_get_length(buf);
        const char *data = (const char*)evbuffer_pullup(buf, size);
        if (data)
            reply->body = std::string(data, size);
        evbuffer_drain(buf, size);
    }
}

static void http_error_cb(enum evhttp_request_error err, void *ctx)
{
    HTTPReply *reply = static_cast<HTTPReply*>(ctx);
    reply->error = err;
}

/** Class that handles the conversion from a command-line to a JSON-RPC request,
 * as well as converting back to a JSON object that can be shown as result.
 */
class BaseRequestHandler
{
public:
    virtual ~BaseRequestHandler() = default;
    virtual UniValue PrepareRequest(const std::string& method, const std::vector<std::string>& args) = 0;
    virtual UniValue ProcessReply(const UniValue &batch_in) = 0;
};

/** Process addrinfo requests */
class AddrinfoRequestHandler : public BaseRequestHandler
{
private:
    int8_t NetworkStringToId(const std::string& str) const
    {
        for (size_t i = 0; i < NETWORKS.size(); ++i) {
            if (str == NETWORKS[i]) return i;
        }
        return UNKNOWN_NETWORK;
    }

public:
    UniValue PrepareRequest(const std::string& method, const std::vector<std::string>& args) override
    {
        if (!args.empty()) {
            throw std::runtime_error("-addrinfo takes no arguments");
        }
        UniValue params{RPCConvertValues("getnodeaddresses", std::vector<std::string>{{"0"}})};
        return JSONRPCRequestObj("getnodeaddresses", params, 1);
    }

    UniValue ProcessReply(const UniValue& reply) override
    {
        if (!reply["error"].isNull()) return reply;
        const std::vector<UniValue>& nodes{reply["result"].getValues()};
        if (!nodes.empty() && nodes.at(0)["network"].isNull()) {
            throw std::runtime_error("-addrinfo requires the node to be running v22.0 and up");
        }
        // Count the number of peers known to our node, by network.
        std::array<uint64_t, NETWORKS.size()> counts{{}};
        for (const UniValue& node : nodes) {
            std::string network_name{node["network"].get_str()};
            const int8_t network_id{NetworkStringToId(network_name)};
            if (network_id == UNKNOWN_NETWORK) continue;
            ++counts.at(network_id);
        }
        // Prepare result to return to user.
        UniValue result{UniValue::VOBJ}, addresses{UniValue::VOBJ};
        uint64_t total{0}; // Total address count
        for (size_t i = 1; i < NETWORKS.size() - 1; ++i) {
            addresses.pushKV(NETWORKS[i], counts.at(i));
            total += counts.at(i);
        }
        addresses.pushKV("total", total);
        result.pushKV("addresses_known", addresses);
        return JSONRPCReplyObj(result, NullUniValue, 1);
    }
};

/** Process getinfo requests */
class GetinfoRequestHandler: public BaseRequestHandler
{
public:
    const int ID_NETWORKINFO = 0;
    const int ID_BLOCKCHAININFO = 1;
    const int ID_WALLETINFO = 2;
    const int ID_BALANCES = 3;

    /** Create a simulated `getinfo` request. */
    UniValue PrepareRequest(const std::string& method, const std::vector<std::string>& args) override
    {
        if (!args.empty()) {
            throw std::runtime_error("-getinfo takes no arguments");
        }
        UniValue result(UniValue::VARR);
        result.push_back(JSONRPCRequestObj("getnetworkinfo", NullUniValue, ID_NETWORKINFO));
        result.push_back(JSONRPCRequestObj("getblockchaininfo", NullUniValue, ID_BLOCKCHAININFO));
        result.push_back(JSONRPCRequestObj("getwalletinfo", NullUniValue, ID_WALLETINFO));
        result.push_back(JSONRPCRequestObj("getbalances", NullUniValue, ID_BALANCES));
        return result;
    }

    /** Collect values from the batch and form a simulated `getinfo` reply. */
    UniValue ProcessReply(const UniValue &batch_in) override
    {
        UniValue result(UniValue::VOBJ);
        const std::vector<UniValue> batch = JSONRPCProcessBatchReply(batch_in);
        // Errors in getnetworkinfo() and getblockchaininfo() are fatal, pass them on;
        // getwalletinfo() and getbalances() are allowed to fail if there is no wallet.
        if (!batch[ID_NETWORKINFO]["error"].isNull()) {
            return batch[ID_NETWORKINFO];
        }
        if (!batch[ID_BLOCKCHAININFO]["error"].isNull()) {
            return batch[ID_BLOCKCHAININFO];
        }
        result.pushKV("version", batch[ID_NETWORKINFO]["result"]["version"]);
        result.pushKV("blocks", batch[ID_BLOCKCHAININFO]["result"]["blocks"]);
        result.pushKV("headers", batch[ID_BLOCKCHAININFO]["result"]["headers"]);
        result.pushKV("verificationprogress", batch[ID_BLOCKCHAININFO]["result"]["verificationprogress"]);
        result.pushKV("timeoffset", batch[ID_NETWORKINFO]["result"]["timeoffset"]);

        UniValue connections(UniValue::VOBJ);
        connections.pushKV("in", batch[ID_NETWORKINFO]["result"]["connections_in"]);
        connections.pushKV("out", batch[ID_NETWORKINFO]["result"]["connections_out"]);
        connections.pushKV("total", batch[ID_NETWORKINFO]["result"]["connections"]);
        result.pushKV("connections", connections);

        result.pushKV("networks", batch[ID_NETWORKINFO]["result"]["networks"]);
        result.pushKV("difficulty", batch[ID_BLOCKCHAININFO]["result"]["difficulty"]);
        result.pushKV("chain", UniValue(batch[ID_BLOCKCHAININFO]["result"]["chain"]));
        if (!batch[ID_WALLETINFO]["result"].isNull()) {
            result.pushKV("has_wallet", true);
            result.pushKV("keypoolsize", batch[ID_WALLETINFO]["result"]["keypoolsize"]);
            result.pushKV("walletname", batch[ID_WALLETINFO]["result"]["walletname"]);
            if (!batch[ID_WALLETINFO]["result"]["unlocked_until"].isNull()) {
                result.pushKV("unlocked_until", batch[ID_WALLETINFO]["result"]["unlocked_until"]);
            }
            result.pushKV("paytxfee", batch[ID_WALLETINFO]["result"]["paytxfee"]);
        }
        if (!batch[ID_BALANCES]["result"].isNull()) {
            result.pushKV("balance", batch[ID_BALANCES]["result"]["mine"]["trusted"]);
        }
        result.pushKV("relayfee", batch[ID_NETWORKINFO]["result"]["relayfee"]);
        result.pushKV("warnings", batch[ID_NETWORKINFO]["result"]["warnings"]);
        return JSONRPCReplyObj(result, NullUniValue, 1);
    }
};

/** Process netinfo requests */
class NetinfoRequestHandler : public BaseRequestHandler
{
private:
    static constexpr uint8_t MAX_DETAIL_LEVEL{4};
    std::array<std::array<uint16_t, NETWORKS.size() + 1>, 3> m_counts{{{}}}; //!< Peer counts by (in/out/total, networks/total)
    uint8_t m_block_relay_peers_count{0};
    uint8_t m_manual_peers_count{0};
    int8_t NetworkStringToId(const std::string& str) const
    {
        for (size_t i = 0; i < NETWORKS.size(); ++i) {
            if (str == NETWORKS[i]) return i;
        }
        return UNKNOWN_NETWORK;
    }
    uint8_t m_details_level{0}; //!< Optional user-supplied arg to set dashboard details level
    bool DetailsRequested() const { return m_details_level > 0 && m_details_level < 5; }
    bool IsAddressSelected() const { return m_details_level == 2 || m_details_level == 4; }
    bool IsVersionSelected() const { return m_details_level == 3 || m_details_level == 4; }
    bool m_is_asmap_on{false};
    size_t m_max_addr_length{0};
    size_t m_max_addr_processed_length{5};
    size_t m_max_addr_rate_limited_length{6};
    size_t m_max_age_length{5};
    size_t m_max_id_length{2};
    struct Peer {
        std::string addr;
        std::string sub_version;
        std::string conn_type;
        std::string network;
        std::string age;
        double min_ping;
        double ping;
        int64_t addr_processed;
        int64_t addr_rate_limited;
        int64_t last_blck;
        int64_t last_recv;
        int64_t last_send;
        int64_t last_trxn;
        int id;
        int mapped_as;
        int version;
        bool is_addr_relay_enabled;
        bool is_bip152_hb_from;
        bool is_bip152_hb_to;
        bool is_outbound;
        bool is_tx_relay;
        bool operator<(const Peer& rhs) const { return std::tie(is_outbound, min_ping) < std::tie(rhs.is_outbound, rhs.min_ping); }
    };
    std::vector<Peer> m_peers;
    std::string ChainToString() const
    {
        if (gArgs.GetChainName() == CBaseChainParams::TESTNET) return " testnet";
        if (gArgs.GetChainName() == CBaseChainParams::SIGNET) return " signet";
        if (gArgs.GetChainName() == CBaseChainParams::REGTEST) return " regtest";
        return "";
    }
    std::string PingTimeToString(double seconds) const
    {
        if (seconds < 0) return "";
        const double milliseconds{round(1000 * seconds)};
        return milliseconds > 999999 ? "-" : ToString(milliseconds);
    }
    std::string ConnectionTypeForNetinfo(const std::string& conn_type) const
    {
        if (conn_type == "outbound-full-relay") return "full";
        if (conn_type == "block-relay-only") return "block";
        if (conn_type == "manual" || conn_type == "feeler") return conn_type;
        if (conn_type == "addr-fetch") return "addr";
        return "";
    }

public:
    static constexpr int ID_PEERINFO = 0;
    static constexpr int ID_NETWORKINFO = 1;

    UniValue PrepareRequest(const std::string& method, const std::vector<std::string>& args) override
    {
        if (!args.empty()) {
            uint8_t n{0};
            if (ParseUInt8(args.at(0), &n)) {
                m_details_level = std::min(n, MAX_DETAIL_LEVEL);
            } else {
                throw std::runtime_error(strprintf("invalid -netinfo argument: %s\nFor more information, run: l15node-cli -netinfo help", args.at(0)));
            }
        }
        UniValue result(UniValue::VARR);
        result.push_back(JSONRPCRequestObj("getpeerinfo", NullUniValue, ID_PEERINFO));
        result.push_back(JSONRPCRequestObj("getnetworkinfo", NullUniValue, ID_NETWORKINFO));
        return result;
    }

    UniValue ProcessReply(const UniValue& batch_in) override
    {
        const std::vector<UniValue> batch{JSONRPCProcessBatchReply(batch_in)};
        if (!batch[ID_PEERINFO]["error"].isNull()) return batch[ID_PEERINFO];
        if (!batch[ID_NETWORKINFO]["error"].isNull()) return batch[ID_NETWORKINFO];

        const UniValue& networkinfo{batch[ID_NETWORKINFO]["result"]};
<<<<<<< HEAD
        if (networkinfo["version"].get_int() < 209900) {
            throw std::runtime_error("-netinfo requires the node to be running v0.21.0 and up");
=======
        if (networkinfo["version"].getInt<int>() < 209900) {
            throw std::runtime_error("-netinfo requires bitcoind server to be running v0.21.0 and up");
>>>>>>> 8e7179aa
        }
        const int64_t time_now{TicksSinceEpoch<std::chrono::seconds>(CliClock::now())};

        // Count peer connection totals, and if DetailsRequested(), store peer data in a vector of structs.
        for (const UniValue& peer : batch[ID_PEERINFO]["result"].getValues()) {
            const std::string network{peer["network"].get_str()};
            const int8_t network_id{NetworkStringToId(network)};
            if (network_id == UNKNOWN_NETWORK) continue;
            const bool is_outbound{!peer["inbound"].get_bool()};
            const bool is_tx_relay{peer["relaytxes"].isNull() ? true : peer["relaytxes"].get_bool()};
            const std::string conn_type{peer["connection_type"].get_str()};
            ++m_counts.at(is_outbound).at(network_id);      // in/out by network
            ++m_counts.at(is_outbound).at(NETWORKS.size()); // in/out overall
            ++m_counts.at(2).at(network_id);                // total by network
            ++m_counts.at(2).at(NETWORKS.size());           // total overall
            if (conn_type == "block-relay-only") ++m_block_relay_peers_count;
            if (conn_type == "manual") ++m_manual_peers_count;
            if (DetailsRequested()) {
                // Push data for this peer to the peers vector.
                const int peer_id{peer["id"].getInt<int>()};
                const int mapped_as{peer["mapped_as"].isNull() ? 0 : peer["mapped_as"].getInt<int>()};
                const int version{peer["version"].getInt<int>()};
                const int64_t addr_processed{peer["addr_processed"].isNull() ? 0 : peer["addr_processed"].getInt<int64_t>()};
                const int64_t addr_rate_limited{peer["addr_rate_limited"].isNull() ? 0 : peer["addr_rate_limited"].getInt<int64_t>()};
                const int64_t conn_time{peer["conntime"].getInt<int64_t>()};
                const int64_t last_blck{peer["last_block"].getInt<int64_t>()};
                const int64_t last_recv{peer["lastrecv"].getInt<int64_t>()};
                const int64_t last_send{peer["lastsend"].getInt<int64_t>()};
                const int64_t last_trxn{peer["last_transaction"].getInt<int64_t>()};
                const double min_ping{peer["minping"].isNull() ? -1 : peer["minping"].get_real()};
                const double ping{peer["pingtime"].isNull() ? -1 : peer["pingtime"].get_real()};
                const std::string addr{peer["addr"].get_str()};
                const std::string age{conn_time == 0 ? "" : ToString((time_now - conn_time) / 60)};
                const std::string sub_version{peer["subver"].get_str()};
                const bool is_addr_relay_enabled{peer["addr_relay_enabled"].isNull() ? false : peer["addr_relay_enabled"].get_bool()};
                const bool is_bip152_hb_from{peer["bip152_hb_from"].get_bool()};
                const bool is_bip152_hb_to{peer["bip152_hb_to"].get_bool()};
                m_peers.push_back({addr, sub_version, conn_type, NETWORK_SHORT_NAMES[network_id], age, min_ping, ping, addr_processed, addr_rate_limited, last_blck, last_recv, last_send, last_trxn, peer_id, mapped_as, version, is_addr_relay_enabled, is_bip152_hb_from, is_bip152_hb_to, is_outbound, is_tx_relay});
                m_max_addr_length = std::max(addr.length() + 1, m_max_addr_length);
                m_max_addr_processed_length = std::max(ToString(addr_processed).length(), m_max_addr_processed_length);
                m_max_addr_rate_limited_length = std::max(ToString(addr_rate_limited).length(), m_max_addr_rate_limited_length);
                m_max_age_length = std::max(age.length(), m_max_age_length);
                m_max_id_length = std::max(ToString(peer_id).length(), m_max_id_length);
                m_is_asmap_on |= (mapped_as != 0);
            }
        }

        // Generate report header.
        std::string result{strprintf("%s client %s%s - server %i%s\n\n", PACKAGE_NAME, FormatFullVersion(), ChainToString(), networkinfo["protocolversion"].getInt<int>(), networkinfo["subversion"].get_str())};

        // Report detailed peer connections list sorted by direction and minimum ping time.
        if (DetailsRequested() && !m_peers.empty()) {
            std::sort(m_peers.begin(), m_peers.end());
            result += strprintf("<->   type   net  mping   ping send recv  txn  blk  hb %*s%*s%*s ",
                                m_max_addr_processed_length, "addrp",
                                m_max_addr_rate_limited_length, "addrl",
                                m_max_age_length, "age");
            if (m_is_asmap_on) result += " asmap ";
            result += strprintf("%*s %-*s%s\n", m_max_id_length, "id", IsAddressSelected() ? m_max_addr_length : 0, IsAddressSelected() ? "address" : "", IsVersionSelected() ? "version" : "");
            for (const Peer& peer : m_peers) {
                std::string version{ToString(peer.version) + peer.sub_version};
                result += strprintf(
                    "%3s %6s %5s%7s%7s%5s%5s%5s%5s  %2s %*s%*s%*s%*i %*s %-*s%s\n",
                    peer.is_outbound ? "out" : "in",
                    ConnectionTypeForNetinfo(peer.conn_type),
                    peer.network,
                    PingTimeToString(peer.min_ping),
                    PingTimeToString(peer.ping),
                    peer.last_send ? ToString(time_now - peer.last_send) : "",
                    peer.last_recv ? ToString(time_now - peer.last_recv) : "",
                    peer.last_trxn ? ToString((time_now - peer.last_trxn) / 60) : peer.is_tx_relay ? "" : "*",
                    peer.last_blck ? ToString((time_now - peer.last_blck) / 60) : "",
                    strprintf("%s%s", peer.is_bip152_hb_to ? "." : " ", peer.is_bip152_hb_from ? "*" : " "),
                    m_max_addr_processed_length, // variable spacing
                    peer.addr_processed ? ToString(peer.addr_processed) : peer.is_addr_relay_enabled ? "" : ".",
                    m_max_addr_rate_limited_length, // variable spacing
                    peer.addr_rate_limited ? ToString(peer.addr_rate_limited) : "",
                    m_max_age_length, // variable spacing
                    peer.age,
                    m_is_asmap_on ? 7 : 0, // variable spacing
                    m_is_asmap_on && peer.mapped_as ? ToString(peer.mapped_as) : "",
                    m_max_id_length, // variable spacing
                    peer.id,
                    IsAddressSelected() ? m_max_addr_length : 0, // variable spacing
                    IsAddressSelected() ? peer.addr : "",
                    IsVersionSelected() && version != "0" ? version : "");
            }
            result += strprintf("                     ms     ms  sec  sec  min  min                %*s\n\n", m_max_age_length, "min");
        }

        // Report peer connection totals by type.
        result += "     ";
        std::vector<int8_t> reachable_networks;
        for (const UniValue& network : networkinfo["networks"].getValues()) {
            if (network["reachable"].get_bool()) {
                const std::string& network_name{network["name"].get_str()};
                const int8_t network_id{NetworkStringToId(network_name)};
                if (network_id == UNKNOWN_NETWORK) continue;
                result += strprintf("%8s", network_name); // column header
                reachable_networks.push_back(network_id);
            }
        };

        for (const size_t network_id : UNREACHABLE_NETWORK_IDS) {
            if (m_counts.at(2).at(network_id) == 0) continue;
            result += strprintf("%8s", NETWORK_SHORT_NAMES.at(network_id)); // column header
            reachable_networks.push_back(network_id);
        }

        result += "   total   block";
        if (m_manual_peers_count) result += "  manual";

        const std::array rows{"in", "out", "total"};
        for (size_t i = 0; i < rows.size(); ++i) {
            result += strprintf("\n%-5s", rows[i]); // row header
            for (int8_t n : reachable_networks) {
                result += strprintf("%8i", m_counts.at(i).at(n)); // network peers count
            }
            result += strprintf("   %5i", m_counts.at(i).at(NETWORKS.size())); // total peers count
            if (i == 1) { // the outbound row has two extra columns for block relay and manual peer counts
                result += strprintf("   %5i", m_block_relay_peers_count);
                if (m_manual_peers_count) result += strprintf("   %5i", m_manual_peers_count);
            }
        }

        // Report local addresses, ports, and scores.
        result += "\n\nLocal addresses";
        const std::vector<UniValue>& local_addrs{networkinfo["localaddresses"].getValues()};
        if (local_addrs.empty()) {
            result += ": n/a\n";
        } else {
            size_t max_addr_size{0};
            for (const UniValue& addr : local_addrs) {
                max_addr_size = std::max(addr["address"].get_str().length() + 1, max_addr_size);
            }
            for (const UniValue& addr : local_addrs) {
                result += strprintf("\n%-*s    port %6i    score %6i", max_addr_size, addr["address"].get_str(), addr["port"].getInt<int>(), addr["score"].getInt<int>());
            }
        }

        return JSONRPCReplyObj(UniValue{result}, NullUniValue, 1);
    }

    const std::string m_help_doc{
        "-netinfo level|\"help\" \n\n"
        "Returns a network peer connections dashboard with information from the remote server.\n"
        "This human-readable interface will change regularly and is not intended to be a stable API.\n"
        "Under the hood, -netinfo fetches the data by calling getpeerinfo and getnetworkinfo.\n"
        + strprintf("An optional integer argument from 0 to %d can be passed for different peers listings; %d to 255 are parsed as %d.\n", MAX_DETAIL_LEVEL, MAX_DETAIL_LEVEL, MAX_DETAIL_LEVEL) +
        "Pass \"help\" to see this detailed help documentation.\n"
        "If more than one argument is passed, only the first one is read and parsed.\n"
        "Suggestion: use with the Linux watch(1) command for a live dashboard; see example below.\n\n"
        "Arguments:\n"
        + strprintf("1. level (integer 0-%d, optional)  Specify the info level of the peers dashboard (default 0):\n", MAX_DETAIL_LEVEL) +
        "                                  0 - Peer counts for each reachable network as well as for block relay peers\n"
        "                                      and manual peers, and the list of local addresses and ports\n"
        "                                  1 - Like 0 but preceded by a peers listing (without address and version columns)\n"
        "                                  2 - Like 1 but with an address column\n"
        "                                  3 - Like 1 but with a version column\n"
        "                                  4 - Like 1 but with both address and version columns\n"
        "2. help (string \"help\", optional) Print this help documentation instead of the dashboard.\n\n"
        "Result:\n\n"
        + strprintf("* The peers listing in levels 1-%d displays all of the peers sorted by direction and minimum ping time:\n\n", MAX_DETAIL_LEVEL) +
        "  Column   Description\n"
        "  ------   -----------\n"
        "  <->      Direction\n"
        "           \"in\"  - inbound connections are those initiated by the peer\n"
        "           \"out\" - outbound connections are those initiated by us\n"
        "  type     Type of peer connection\n"
        "           \"full\"   - full relay, the default\n"
        "           \"block\"  - block relay; like full relay but does not relay transactions or addresses\n"
        "           \"manual\" - peer we manually added using RPC addnode or the -addnode/-connect config options\n"
        "           \"feeler\" - short-lived connection for testing addresses\n"
        "           \"addr\"   - address fetch; short-lived connection for requesting addresses\n"
        "  net      Network the peer connected through (\"ipv4\", \"ipv6\", \"onion\", \"i2p\", \"cjdns\", or \"npr\" (not publicly routable))\n"
        "  mping    Minimum observed ping time, in milliseconds (ms)\n"
        "  ping     Last observed ping time, in milliseconds (ms)\n"
        "  send     Time since last message sent to the peer, in seconds\n"
        "  recv     Time since last message received from the peer, in seconds\n"
        "  txn      Time since last novel transaction received from the peer and accepted into our mempool, in minutes\n"
        "           \"*\" - we do not relay transactions to this peer (relaytxes is false)\n"
        "  blk      Time since last novel block passing initial validity checks received from the peer, in minutes\n"
        "  hb       High-bandwidth BIP152 compact block relay\n"
        "           \".\" (to)   - we selected the peer as a high-bandwidth peer\n"
        "           \"*\" (from) - the peer selected us as a high-bandwidth peer\n"
        "  addrp    Total number of addresses processed, excluding those dropped due to rate limiting\n"
        "           \".\" - we do not relay addresses to this peer (addr_relay_enabled is false)\n"
        "  addrl    Total number of addresses dropped due to rate limiting\n"
        "  age      Duration of connection to the peer, in minutes\n"
        "  asmap    Mapped AS (Autonomous System) number in the BGP route to the peer, used for diversifying\n"
        "           peer selection (only displayed if the -asmap config option is set)\n"
        "  id       Peer index, in increasing order of peer connections since node startup\n"
        "  address  IP address and port of the peer\n"
        "  version  Peer version and subversion concatenated, e.g. \"70016/Satoshi:21.0.0/\"\n\n"
        "* The peer counts table displays the number of peers for each reachable network as well as\n"
        "  the number of block relay peers and manual peers.\n\n"
        "* The local addresses table lists each local address broadcast by the node, the port, and the score.\n\n"
        "Examples:\n\n"
        "Peer counts table of reachable networks and list of local addresses\n"
        "> l15node-cli -netinfo\n\n"
        "The same, preceded by a peers listing without address and version columns\n"
        "> l15node-cli -netinfo 1\n\n"
        "Full dashboard\n"
        + strprintf("> l15node-cli -netinfo %d\n\n", MAX_DETAIL_LEVEL) +
        "Full live dashboard, adjust --interval or --no-title as needed (Linux)\n"
        + strprintf("> watch --interval 1 --no-title l15node-cli -netinfo %d\n\n", MAX_DETAIL_LEVEL) +
        "See this help\n"
        "> l15node-cli -netinfo help\n"};
};

/** Process RPC generatetoaddress request. */
class GenerateToAddressRequestHandler : public BaseRequestHandler
{
public:
    UniValue PrepareRequest(const std::string& method, const std::vector<std::string>& args) override
    {
        address_str = args.at(1);
        UniValue params{RPCConvertValues("generatetoaddress", args)};
        return JSONRPCRequestObj("generatetoaddress", params, 1);
    }

    UniValue ProcessReply(const UniValue &reply) override
    {
        UniValue result(UniValue::VOBJ);
        result.pushKV("address", address_str);
        result.pushKV("blocks", reply.get_obj()["result"]);
        return JSONRPCReplyObj(result, NullUniValue, 1);
    }
protected:
    std::string address_str;
};

/** Process default single requests */
class DefaultRequestHandler: public BaseRequestHandler {
public:
    UniValue PrepareRequest(const std::string& method, const std::vector<std::string>& args) override
    {
        UniValue params;
        if(gArgs.GetBoolArg("-named", DEFAULT_NAMED)) {
            params = RPCConvertNamedValues(method, args);
        } else {
            params = RPCConvertValues(method, args);
        }
        return JSONRPCRequestObj(method, params, 1);
    }

    UniValue ProcessReply(const UniValue &reply) override
    {
        return reply.get_obj();
    }
};

static UniValue CallRPC(BaseRequestHandler* rh, const std::string& strMethod, const std::vector<std::string>& args, const std::optional<std::string>& rpcwallet = {})
{
    std::string host;
    // In preference order, we choose the following for the port:
    //     1. -rpcport
    //     2. port in -rpcconnect (ie following : in ipv4 or ]: in ipv6)
    //     3. default port for chain
    uint16_t port{BaseParams().RPCPort()};
    SplitHostPort(gArgs.GetArg("-rpcconnect", DEFAULT_RPCCONNECT), port, host);
    port = static_cast<uint16_t>(gArgs.GetIntArg("-rpcport", port));

    // Obtain event base
    raii_event_base base = obtain_event_base();

    // Synchronously look up hostname
    raii_evhttp_connection evcon = obtain_evhttp_connection_base(base.get(), host, port);

    // Set connection timeout
    {
        const int timeout = gArgs.GetIntArg("-rpcclienttimeout", DEFAULT_HTTP_CLIENT_TIMEOUT);
        if (timeout > 0) {
            evhttp_connection_set_timeout(evcon.get(), timeout);
        } else {
            // Indefinite request timeouts are not possible in libevent-http, so we
            // set the timeout to a very long time period instead.

            constexpr int YEAR_IN_SECONDS = 31556952; // Average length of year in Gregorian calendar
            evhttp_connection_set_timeout(evcon.get(), 5 * YEAR_IN_SECONDS);
        }
    }

    HTTPReply response;
    raii_evhttp_request req = obtain_evhttp_request(http_request_done, (void*)&response);
    if (req == nullptr) {
        throw std::runtime_error("create http request failed");
    }

    evhttp_request_set_error_cb(req.get(), http_error_cb);

    // Get credentials
    std::string strRPCUserColonPass;
    bool failedToGetAuthCookie = false;
    if (gArgs.GetArg("-rpcpassword", "") == "") {
        // Try fall back to cookie-based authentication if no password is provided
        if (!GetAuthCookie(&strRPCUserColonPass)) {
            failedToGetAuthCookie = true;
        }
    } else {
        strRPCUserColonPass = gArgs.GetArg("-rpcuser", "") + ":" + gArgs.GetArg("-rpcpassword", "");
    }

    struct evkeyvalq* output_headers = evhttp_request_get_output_headers(req.get());
    assert(output_headers);
    evhttp_add_header(output_headers, "Host", host.c_str());
    evhttp_add_header(output_headers, "Connection", "close");
    evhttp_add_header(output_headers, "Content-Type", "application/json");
    evhttp_add_header(output_headers, "Authorization", (std::string("Basic ") + EncodeBase64(strRPCUserColonPass)).c_str());

    // Attach request data
    std::string strRequest = rh->PrepareRequest(strMethod, args).write() + "\n";
    struct evbuffer* output_buffer = evhttp_request_get_output_buffer(req.get());
    assert(output_buffer);
    evbuffer_add(output_buffer, strRequest.data(), strRequest.size());

    // check if we should use a special wallet endpoint
    std::string endpoint = "/";
    if (rpcwallet) {
        char* encodedURI = evhttp_uriencode(rpcwallet->data(), rpcwallet->size(), false);
        if (encodedURI) {
            endpoint = "/wallet/" + std::string(encodedURI);
            free(encodedURI);
        } else {
            throw CConnectionFailed("uri-encode failed");
        }
    }
    int r = evhttp_make_request(evcon.get(), req.get(), EVHTTP_REQ_POST, endpoint.c_str());
    req.release(); // ownership moved to evcon in above call
    if (r != 0) {
        throw CConnectionFailed("send http request failed");
    }

    event_base_dispatch(base.get());

    if (response.status == 0) {
        std::string responseErrorMessage;
        if (response.error != -1) {
            responseErrorMessage = strprintf(" (error code %d - \"%s\")", response.error, http_errorstring(response.error));
        }
        throw CConnectionFailed(strprintf("Could not connect to the server %s:%d%s\n\nMake sure the the server is running and that you are connecting to the correct RPC port.", host, port, responseErrorMessage));
    } else if (response.status == HTTP_UNAUTHORIZED) {
        if (failedToGetAuthCookie) {
            throw std::runtime_error(strprintf(
                "Could not locate RPC credentials. No authentication cookie could be found, and RPC password is not set.  See -rpcpassword and -stdinrpcpass.  Configuration file: (%s)",
                fs::PathToString(gArgs.GetConfigFilePath())));
        } else {
            throw std::runtime_error("Authorization failed: Incorrect rpcuser or rpcpassword");
        }
    } else if (response.status == HTTP_SERVICE_UNAVAILABLE) {
        throw std::runtime_error(strprintf("Server response: %s", response.body));
    } else if (response.status >= 400 && response.status != HTTP_BAD_REQUEST && response.status != HTTP_NOT_FOUND && response.status != HTTP_INTERNAL_SERVER_ERROR)
        throw std::runtime_error(strprintf("server returned HTTP error %d", response.status));
    else if (response.body.empty())
        throw std::runtime_error("no response from server");

    // Parse reply
    UniValue valReply(UniValue::VSTR);
    if (!valReply.read(response.body))
        throw std::runtime_error("couldn't parse reply from server");
    UniValue reply = rh->ProcessReply(valReply);
    if (reply.empty())
        throw std::runtime_error("expected reply to have result, error and id properties");

    return reply;
}

/**
 * ConnectAndCallRPC wraps CallRPC with -rpcwait and an exception handler.
 *
 * @param[in] rh         Pointer to RequestHandler.
 * @param[in] strMethod  Reference to const string method to forward to CallRPC.
 * @param[in] rpcwallet  Reference to const optional string wallet name to forward to CallRPC.
 * @returns the RPC response as a UniValue object.
 * @throws a CConnectionFailed std::runtime_error if connection failed or RPC server still in warmup.
 */
static UniValue ConnectAndCallRPC(BaseRequestHandler* rh, const std::string& strMethod, const std::vector<std::string>& args, const std::optional<std::string>& rpcwallet = {})
{
    UniValue response(UniValue::VOBJ);
    // Execute and handle connection failures with -rpcwait.
    const bool fWait = gArgs.GetBoolArg("-rpcwait", false);
    const int timeout = gArgs.GetIntArg("-rpcwaittimeout", DEFAULT_WAIT_CLIENT_TIMEOUT);
    const auto deadline{std::chrono::steady_clock::now() + 1s * timeout};

    do {
        try {
            response = CallRPC(rh, strMethod, args, rpcwallet);
            if (fWait) {
                const UniValue& error = find_value(response, "error");
                if (!error.isNull() && error["code"].getInt<int>() == RPC_IN_WARMUP) {
                    throw CConnectionFailed("server in warmup");
                }
            }
            break; // Connection succeeded, no need to retry.
        } catch (const CConnectionFailed& e) {
            if (fWait && (timeout <= 0 || std::chrono::steady_clock::now() < deadline)) {
                UninterruptibleSleep(1s);
            } else {
                throw CConnectionFailed(strprintf("timeout on transient error: %s", e.what()));
            }
        }
    } while (fWait);
    return response;
}

/** Parse UniValue result to update the message to print to std::cout. */
static void ParseResult(const UniValue& result, std::string& strPrint)
{
    if (result.isNull()) return;
    strPrint = result.isStr() ? result.get_str() : result.write(2);
}

/** Parse UniValue error to update the message to print to std::cerr and the code to return. */
static void ParseError(const UniValue& error, std::string& strPrint, int& nRet)
{
    if (error.isObject()) {
        const UniValue& err_code = find_value(error, "code");
        const UniValue& err_msg = find_value(error, "message");
        if (!err_code.isNull()) {
            strPrint = "error code: " + err_code.getValStr() + "\n";
        }
        if (err_msg.isStr()) {
            strPrint += ("error message:\n" + err_msg.get_str());
        }
<<<<<<< HEAD
        if (err_code.isNum() && err_code.get_int() == RPC_WALLET_NOT_SPECIFIED) {
            strPrint += "\nTry adding \"-rpcwallet=<filename>\" option to l15-cli command line.";
=======
        if (err_code.isNum() && err_code.getInt<int>() == RPC_WALLET_NOT_SPECIFIED) {
            strPrint += "\nTry adding \"-rpcwallet=<filename>\" option to bitcoin-cli command line.";
>>>>>>> 8e7179aa
        }
    } else {
        strPrint = "error: " + error.write();
    }
    nRet = abs(error["code"].getInt<int>());
}

/**
 * GetWalletBalances calls listwallets; if more than one wallet is loaded, it then
 * fetches mine.trusted balances for each loaded wallet and pushes them to `result`.
 *
 * @param result  Reference to UniValue object the wallet names and balances are pushed to.
 */
static void GetWalletBalances(UniValue& result)
{
    DefaultRequestHandler rh;
    const UniValue listwallets = ConnectAndCallRPC(&rh, "listwallets", /* args=*/{});
    if (!find_value(listwallets, "error").isNull()) return;
    const UniValue& wallets = find_value(listwallets, "result");
    if (wallets.size() <= 1) return;

    UniValue balances(UniValue::VOBJ);
    for (const UniValue& wallet : wallets.getValues()) {
        const std::string& wallet_name = wallet.get_str();
        const UniValue getbalances = ConnectAndCallRPC(&rh, "getbalances", /* args=*/{}, wallet_name);
        const UniValue& balance = find_value(getbalances, "result")["mine"]["trusted"];
        balances.pushKV(wallet_name, balance);
    }
    result.pushKV("balances", balances);
}

/**
 * GetProgressBar constructs a progress bar with 5% intervals.
 *
 * @param[in]   progress      The proportion of the progress bar to be filled between 0 and 1.
 * @param[out]  progress_bar  String representation of the progress bar.
 */
static void GetProgressBar(double progress, std::string& progress_bar)
{
    if (progress < 0 || progress > 1) return;

    static constexpr double INCREMENT{0.05};
    static const std::string COMPLETE_BAR{"\u2592"};
    static const std::string INCOMPLETE_BAR{"\u2591"};

    for (int i = 0; i < progress / INCREMENT; ++i) {
        progress_bar += COMPLETE_BAR;
    }

    for (int i = 0; i < (1 - progress) / INCREMENT; ++i) {
        progress_bar += INCOMPLETE_BAR;
    }
}

/**
 * ParseGetInfoResult takes in -getinfo result in UniValue object and parses it
 * into a user friendly UniValue string to be printed on the console.
 * @param[out] result  Reference to UniValue result containing the -getinfo output.
 */
static void ParseGetInfoResult(UniValue& result)
{
    if (!find_value(result, "error").isNull()) return;

    std::string RESET, GREEN, BLUE, YELLOW, MAGENTA, CYAN;
    bool should_colorize = false;

#ifndef WIN32
    if (isatty(fileno(stdout))) {
        // By default, only print colored text if OS is not WIN32 and stdout is connected to a terminal.
        should_colorize = true;
    }
#endif

    if (gArgs.IsArgSet("-color")) {
        const std::string color{gArgs.GetArg("-color", DEFAULT_COLOR_SETTING)};
        if (color == "always") {
            should_colorize = true;
        } else if (color == "never") {
            should_colorize = false;
        } else if (color != "auto") {
            throw std::runtime_error("Invalid value for -color option. Valid values: always, auto, never.");
        }
    }

    if (should_colorize) {
        RESET = "\x1B[0m";
        GREEN = "\x1B[32m";
        BLUE = "\x1B[34m";
        YELLOW = "\x1B[33m";
        MAGENTA = "\x1B[35m";
        CYAN = "\x1B[36m";
    }

    std::string result_string = strprintf("%sChain: %s%s\n", BLUE, result["chain"].getValStr(), RESET);
    result_string += strprintf("Blocks: %s\n", result["blocks"].getValStr());
    result_string += strprintf("Headers: %s\n", result["headers"].getValStr());

    const double ibd_progress{result["verificationprogress"].get_real()};
    std::string ibd_progress_bar;
    // Display the progress bar only if IBD progress is less than 99%
    if (ibd_progress < 0.99) {
      GetProgressBar(ibd_progress, ibd_progress_bar);
      // Add padding between progress bar and IBD progress
      ibd_progress_bar += " ";
    }

    result_string += strprintf("Verification progress: %s%.4f%%\n", ibd_progress_bar, ibd_progress * 100);
    result_string += strprintf("Difficulty: %s\n\n", result["difficulty"].getValStr());

    result_string += strprintf(
        "%sNetwork: in %s, out %s, total %s%s\n",
        GREEN,
        result["connections"]["in"].getValStr(),
        result["connections"]["out"].getValStr(),
        result["connections"]["total"].getValStr(),
        RESET);
    result_string += strprintf("Version: %s\n", result["version"].getValStr());
    result_string += strprintf("Time offset (s): %s\n", result["timeoffset"].getValStr());

    // proxies
    std::map<std::string, std::vector<std::string>> proxy_networks;
    std::vector<std::string> ordered_proxies;

    for (const UniValue& network : result["networks"].getValues()) {
        const std::string proxy = network["proxy"].getValStr();
        if (proxy.empty()) continue;
        // Add proxy to ordered_proxy if has not been processed
        if (proxy_networks.find(proxy) == proxy_networks.end()) ordered_proxies.push_back(proxy);

        proxy_networks[proxy].push_back(network["name"].getValStr());
    }

    std::vector<std::string> formatted_proxies;
    formatted_proxies.reserve(ordered_proxies.size());
    for (const std::string& proxy : ordered_proxies) {
        formatted_proxies.emplace_back(strprintf("%s (%s)", proxy, Join(proxy_networks.find(proxy)->second, ", ")));
    }
    result_string += strprintf("Proxies: %s\n", formatted_proxies.empty() ? "n/a" : Join(formatted_proxies, ", "));

    result_string += strprintf("Min tx relay fee rate (%s/kvB): %s\n\n", CURRENCY_UNIT, result["relayfee"].getValStr());

    if (!result["has_wallet"].isNull()) {
        const std::string walletname = result["walletname"].getValStr();
        result_string += strprintf("%sWallet: %s%s\n", MAGENTA, walletname.empty() ? "\"\"" : walletname, RESET);

        result_string += strprintf("Keypool size: %s\n", result["keypoolsize"].getValStr());
        if (!result["unlocked_until"].isNull()) {
            result_string += strprintf("Unlocked until: %s\n", result["unlocked_until"].getValStr());
        }
        result_string += strprintf("Transaction fee rate (-paytxfee) (%s/kvB): %s\n\n", CURRENCY_UNIT, result["paytxfee"].getValStr());
    }
    if (!result["balance"].isNull()) {
        result_string += strprintf("%sBalance:%s %s\n\n", CYAN, RESET, result["balance"].getValStr());
    }

    if (!result["balances"].isNull()) {
        result_string += strprintf("%sBalances%s\n", CYAN, RESET);

        size_t max_balance_length{10};

        for (const std::string& wallet : result["balances"].getKeys()) {
            max_balance_length = std::max(result["balances"][wallet].getValStr().length(), max_balance_length);
        }

        for (const std::string& wallet : result["balances"].getKeys()) {
            result_string += strprintf("%*s %s\n",
                                       max_balance_length,
                                       result["balances"][wallet].getValStr(),
                                       wallet.empty() ? "\"\"" : wallet);
        }
        result_string += "\n";
    }

    const std::string warnings{result["warnings"].getValStr()};
    result_string += strprintf("%sWarnings:%s %s", YELLOW, RESET, warnings.empty() ? "(none)" : warnings);

    result.setStr(result_string);
}

/**
 * Call RPC getnewaddress.
 * @returns getnewaddress response as a UniValue object.
 */
static UniValue GetNewAddress()
{
    std::optional<std::string> wallet_name{};
    if (gArgs.IsArgSet("-rpcwallet")) wallet_name = gArgs.GetArg("-rpcwallet", "");
    DefaultRequestHandler rh;
    return ConnectAndCallRPC(&rh, "getnewaddress", /* args=*/{}, wallet_name);
}

/**
 * Check bounds and set up args for RPC generatetoaddress params: nblocks, address, maxtries.
 * @param[in] address  Reference to const string address to insert into the args.
 * @param     args     Reference to vector of string args to modify.
 */
static void SetGenerateToAddressArgs(const std::string& address, std::vector<std::string>& args)
{
    if (args.size() > 2) throw std::runtime_error("too many arguments (maximum 2 for nblocks and maxtries)");
    if (args.size() == 0) {
        args.emplace_back(DEFAULT_NBLOCKS);
    } else if (args.at(0) == "0") {
        throw std::runtime_error("the first argument (number of blocks to generate, default: " + DEFAULT_NBLOCKS + ") must be an integer value greater than zero");
    }
    args.emplace(args.begin() + 1, address);
}

static int CommandLineRPC(int argc, char *argv[])
{
    std::string strPrint;
    int nRet = 0;
    try {
        // Skip switches
        while (argc > 1 && IsSwitchChar(argv[1][0])) {
            argc--;
            argv++;
        }
        std::string rpcPass;
        if (gArgs.GetBoolArg("-stdinrpcpass", false)) {
            NO_STDIN_ECHO();
            if (!StdinReady()) {
                fputs("RPC password> ", stderr);
                fflush(stderr);
            }
            if (!std::getline(std::cin, rpcPass)) {
                throw std::runtime_error("-stdinrpcpass specified but failed to read from standard input");
            }
            if (StdinTerminal()) {
                fputc('\n', stdout);
            }
            gArgs.ForceSetArg("-rpcpassword", rpcPass);
        }
        std::vector<std::string> args = std::vector<std::string>(&argv[1], &argv[argc]);
        if (gArgs.GetBoolArg("-stdinwalletpassphrase", false)) {
            NO_STDIN_ECHO();
            std::string walletPass;
            if (args.size() < 1 || args[0].substr(0, 16) != "walletpassphrase") {
                throw std::runtime_error("-stdinwalletpassphrase is only applicable for walletpassphrase(change)");
            }
            if (!StdinReady()) {
                fputs("Wallet passphrase> ", stderr);
                fflush(stderr);
            }
            if (!std::getline(std::cin, walletPass)) {
                throw std::runtime_error("-stdinwalletpassphrase specified but failed to read from standard input");
            }
            if (StdinTerminal()) {
                fputc('\n', stdout);
            }
            args.insert(args.begin() + 1, walletPass);
        }
        if (gArgs.GetBoolArg("-stdin", false)) {
            // Read one arg per line from stdin and append
            std::string line;
            while (std::getline(std::cin, line)) {
                args.push_back(line);
            }
            if (StdinTerminal()) {
                fputc('\n', stdout);
            }
        }
        std::unique_ptr<BaseRequestHandler> rh;
        std::string method;
        if (gArgs.IsArgSet("-getinfo")) {
            rh.reset(new GetinfoRequestHandler());
        } else if (gArgs.GetBoolArg("-netinfo", false)) {
            if (!args.empty() && args.at(0) == "help") {
                tfm::format(std::cout, "%s\n", NetinfoRequestHandler().m_help_doc);
                return 0;
            }
            rh.reset(new NetinfoRequestHandler());
        } else if (gArgs.GetBoolArg("-generate", false)) {
            const UniValue getnewaddress{GetNewAddress()};
            const UniValue& error{find_value(getnewaddress, "error")};
            if (error.isNull()) {
                SetGenerateToAddressArgs(find_value(getnewaddress, "result").get_str(), args);
                rh.reset(new GenerateToAddressRequestHandler());
            } else {
                ParseError(error, strPrint, nRet);
            }
        } else if (gArgs.GetBoolArg("-addrinfo", false)) {
            rh.reset(new AddrinfoRequestHandler());
        } else {
            rh.reset(new DefaultRequestHandler());
            if (args.size() < 1) {
                throw std::runtime_error("too few parameters (need at least command)");
            }
            method = args[0];
            args.erase(args.begin()); // Remove trailing method name from arguments vector
        }
        if (nRet == 0) {
            // Perform RPC call
            std::optional<std::string> wallet_name{};
            if (gArgs.IsArgSet("-rpcwallet")) wallet_name = gArgs.GetArg("-rpcwallet", "");
            const UniValue reply = ConnectAndCallRPC(rh.get(), method, args, wallet_name);

            // Parse reply
            UniValue result = find_value(reply, "result");
            const UniValue& error = find_value(reply, "error");
            if (error.isNull()) {
                if (gArgs.GetBoolArg("-getinfo", false)) {
                    if (!gArgs.IsArgSet("-rpcwallet")) {
                        GetWalletBalances(result); // fetch multiwallet balances and append to result
                    }
                    ParseGetInfoResult(result);
                }

                ParseResult(result, strPrint);
            } else {
                ParseError(error, strPrint, nRet);
            }
        }
    } catch (const std::exception& e) {
        strPrint = std::string("error: ") + e.what();
        nRet = EXIT_FAILURE;
    } catch (...) {
        PrintExceptionContinue(nullptr, "CommandLineRPC()");
        throw;
    }

    if (strPrint != "") {
        tfm::format(nRet == 0 ? std::cout : std::cerr, "%s\n", strPrint);
    }
    return nRet;
}

MAIN_FUNCTION
{
#ifdef WIN32
    util::WinCmdLineArgs winArgs;
    std::tie(argc, argv) = winArgs.get();
#endif
    SetupEnvironment();
    if (!SetupNetworking()) {
        tfm::format(std::cerr, "Error: Initializing networking failed\n");
        return EXIT_FAILURE;
    }
    event_set_log_callback(&libevent_log_cb);

    try {
        int ret = AppInitRPC(argc, argv);
        if (ret != CONTINUE_EXECUTION)
            return ret;
    }
    catch (const std::exception& e) {
        PrintExceptionContinue(&e, "AppInitRPC()");
        return EXIT_FAILURE;
    } catch (...) {
        PrintExceptionContinue(nullptr, "AppInitRPC()");
        return EXIT_FAILURE;
    }

    int ret = EXIT_FAILURE;
    try {
        ret = CommandLineRPC(argc, argv);
    }
    catch (const std::exception& e) {
        PrintExceptionContinue(&e, "CommandLineRPC()");
    } catch (...) {
        PrintExceptionContinue(nullptr, "CommandLineRPC()");
    }
    return ret;
}<|MERGE_RESOLUTION|>--- conflicted
+++ resolved
@@ -471,13 +471,8 @@
         if (!batch[ID_NETWORKINFO]["error"].isNull()) return batch[ID_NETWORKINFO];
 
         const UniValue& networkinfo{batch[ID_NETWORKINFO]["result"]};
-<<<<<<< HEAD
-        if (networkinfo["version"].get_int() < 209900) {
-            throw std::runtime_error("-netinfo requires the node to be running v0.21.0 and up");
-=======
         if (networkinfo["version"].getInt<int>() < 209900) {
-            throw std::runtime_error("-netinfo requires bitcoind server to be running v0.21.0 and up");
->>>>>>> 8e7179aa
+            throw std::runtime_error("-netinfo requires the node daemon to be running v0.21.0 and up");
         }
         const int64_t time_now{TicksSinceEpoch<std::chrono::seconds>(CliClock::now())};
 
@@ -902,13 +897,8 @@
         if (err_msg.isStr()) {
             strPrint += ("error message:\n" + err_msg.get_str());
         }
-<<<<<<< HEAD
-        if (err_code.isNum() && err_code.get_int() == RPC_WALLET_NOT_SPECIFIED) {
-            strPrint += "\nTry adding \"-rpcwallet=<filename>\" option to l15-cli command line.";
-=======
         if (err_code.isNum() && err_code.getInt<int>() == RPC_WALLET_NOT_SPECIFIED) {
-            strPrint += "\nTry adding \"-rpcwallet=<filename>\" option to bitcoin-cli command line.";
->>>>>>> 8e7179aa
+            strPrint += "\nTry adding \"-rpcwallet=<filename>\" option to command line arguments.";
         }
     } else {
         strPrint = "error: " + error.write();
